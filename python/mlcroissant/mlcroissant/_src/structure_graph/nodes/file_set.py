--- conflicted
+++ resolved
@@ -21,12 +21,9 @@
 class FileSet(Node):
     """Nodes to describe a dataset FileSet (distribution)."""
 
-<<<<<<< HEAD
     uuid: dataclasses.InitVar[str]
-    contained_in: list[str] = dataclasses.field(default_factory=list)
-=======
     contained_in: list[str] | None = None
->>>>>>> 0ee00411
+
     description: str | None = None
     encoding_format: str | None = None
     excludes: list[str] | None = None
@@ -45,7 +42,7 @@
 
     def to_json(self) -> Json:
         """Converts the `FileSet` to JSON."""
-<<<<<<< HEAD
+
         if isinstance(self.contained_in, list) and len(self.contained_in) == 1:
             contained_in: str | list[str] | dict = self.contained_in[0]
         else:
@@ -57,8 +54,6 @@
             elif isinstance(contained_in, str):
                 contained_in = {"@id": uuid_to_jsonld(contained_in)}
 
-=======
->>>>>>> 0ee00411
         return remove_empty_values({
             "@type": "sc:FileSet" if self.ctx.is_v0() else "cr:FileSet",
             "@id": uuid_to_jsonld(self.uuid),  # pytype: disable=wrong-arg-types
@@ -78,15 +73,13 @@
     ) -> FileSet:
         """Creates a `FileSet` from JSON-LD."""
         check_expected_type(ctx.issues, file_set, constants.SCHEMA_ORG_FILE_SET(ctx))
-<<<<<<< HEAD
-        name = file_set.get(constants.SCHEMA_ORG_NAME, "")
+
         contained_in = file_set.get(constants.SCHEMA_ORG_CONTAINED_IN)
         if contained_in is not None and not isinstance(contained_in, list):
             contained_in = [contained_in]
         if contained_in is not None and not ctx.is_v0():
             contained_in = [uuid_from_jsonld(source) for source in contained_in]
-=======
->>>>>>> 0ee00411
+
         return cls(
             ctx=ctx,
             contained_in=box_singleton_list(
