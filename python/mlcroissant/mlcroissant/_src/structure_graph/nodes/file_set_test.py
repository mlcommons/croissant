"""Tests for FileSets."""

from unittest import mock

from mlcroissant._src.core import constants
from mlcroissant._src.core.context import Context
from mlcroissant._src.structure_graph.base_node import Node
from mlcroissant._src.structure_graph.nodes.file_set import FileSet
from mlcroissant._src.tests.nodes import create_test_node
from mlcroissant._src.tests.versions import parametrize_conforms_to


def test_checks_are_performed():
    with mock.patch.object(
        Node, "assert_has_mandatory_properties"
    ) as mandatory_mock, mock.patch.object(
        Node, "assert_has_optional_properties"
    ) as optional_mock, mock.patch.object(
        Node, "validate_name"
    ) as validate_name_mock:
        create_test_node(FileSet)
        mandatory_mock.assert_called_once_with(
            "includes", "encoding_format", "name", "_uuid"
        )
        optional_mock.assert_not_called()
        validate_name_mock.assert_called_once()


@parametrize_conforms_to()
def test_from_jsonld(conforms_to):
    ctx = Context(conforms_to=conforms_to)
    if ctx.is_v0():
        contained_in = "some.zip"
    else:
        contained_in = {"@id": "some.zip"}
    jsonld = {
        "@type": constants.SCHEMA_ORG_FILE_SET(ctx),
        "@id": "foo_uuid",
        constants.SCHEMA_ORG_NAME: "foo",
        constants.SCHEMA_ORG_DESCRIPTION: "bar",
        constants.SCHEMA_ORG_CONTAINED_IN: contained_in,
        constants.SCHEMA_ORG_ENCODING_FORMAT: "application/json",
        constants.ML_COMMONS_INCLUDES(ctx): "*.json",
    }
    file_set = FileSet.from_jsonld(ctx, jsonld)
<<<<<<< HEAD
    file_set.name == "foo"
    file_set.uuid == "foo_uuid"
    file_set.description == "bar"
    file_set.contained_in == ["some.zip"]
    file_set.encoding_format == "application/json"
    file_set.includes == "*.json"
=======
    assert file_set.name == "foo"
    assert file_set.description == "bar"
    assert file_set.contained_in == ["some.zip"]
    assert file_set.encoding_format == "application/json"
    assert file_set.includes == "*.json"
>>>>>>> 50bed6f9
    assert not ctx.issues.errors<|MERGE_RESOLUTION|>--- conflicted
+++ resolved
@@ -43,18 +43,9 @@
         constants.ML_COMMONS_INCLUDES(ctx): "*.json",
     }
     file_set = FileSet.from_jsonld(ctx, jsonld)
-<<<<<<< HEAD
-    file_set.name == "foo"
-    file_set.uuid == "foo_uuid"
-    file_set.description == "bar"
-    file_set.contained_in == ["some.zip"]
-    file_set.encoding_format == "application/json"
-    file_set.includes == "*.json"
-=======
     assert file_set.name == "foo"
     assert file_set.description == "bar"
     assert file_set.contained_in == ["some.zip"]
     assert file_set.encoding_format == "application/json"
     assert file_set.includes == "*.json"
->>>>>>> 50bed6f9
     assert not ctx.issues.errors