"""FileObject module."""

from __future__ import annotations

import dataclasses

from mlcroissant._src.core import constants
from mlcroissant._src.core.context import Context
from mlcroissant._src.core.data_types import check_expected_type
from mlcroissant._src.core.json_ld import box_singleton_list
from mlcroissant._src.core.json_ld import remove_empty_values
from mlcroissant._src.core.json_ld import unbox_singleton_list
from mlcroissant._src.core.types import Json
from mlcroissant._src.core.uuid import generate_uuid
from mlcroissant._src.core.uuid import uuid_from_jsonld
from mlcroissant._src.core.uuid import uuid_to_jsonld
from mlcroissant._src.structure_graph.base_node import Node
from mlcroissant._src.structure_graph.nodes.source import Source


@dataclasses.dataclass(eq=False, repr=False)
class FileObject(Node):
    """Nodes to describe a dataset FileObject (distribution)."""

    uuid: dataclasses.InitVar[str]
    content_url: str | None = None
    content_size: str | None = None
    contained_in: list[str] | None = None
    description: str | None = None
    encoding_format: str | None = None
    md5: str | None = None
    name: str = ""
    same_as: list[str] | None = None
    sha256: str | None = None
    source: Source | None = None

    def __post_init__(self, uuid: str | None = None):
        """Checks arguments of the node and sets UUID."""
        if not uuid:
            uuid = generate_uuid()
        self._uuid = uuid
        self.validate_name()
        self.assert_has_mandatory_properties("encoding_format", "name", "_uuid")
        if not self.contained_in:
            self.assert_has_mandatory_properties("content_url")
            if self.ctx and not self.ctx.is_live_dataset:
                self.assert_has_exclusive_properties(["md5", "sha256"])

    def to_json(self) -> Json:
        """Converts the `FileObject` to JSON."""
<<<<<<< HEAD
        if isinstance(self.contained_in, list) and len(self.contained_in) == 1:
            contained_in: str | list[str] | dict = self.contained_in[0]
        else:
            contained_in = self.contained_in
        if not self.ctx.is_v0():
            if isinstance(contained_in, list):
                contained_in = [{"@id": uuid_to_jsonld(source)} for source in contained_in]  # type: ignore
            elif isinstance(contained_in, str):
                contained_in = {"@id": uuid_to_jsonld(contained_in)}

=======
>>>>>>> 0ee00411
        return remove_empty_values({
            "@type": "sc:FileObject" if self.ctx.is_v0() else "cr:FileObject",
            "@id": uuid_to_jsonld(self.uuid),  # pytype: disable=wrong-arg-types
            "name": self.name,
            "description": self.description,
            "contentSize": self.content_size,
            "contentUrl": self.content_url,
            "containedIn": unbox_singleton_list(self.contained_in),
            "encodingFormat": self.encoding_format,
            "md5": self.md5,
            "sameAs": unbox_singleton_list(self.same_as),
            "sha256": self.sha256,
            "source": self.source.to_json() if self.source else None,
        })

    @classmethod
    def from_jsonld(
        cls,
        ctx: Context,
        file_object: Json,
    ) -> FileObject:
        """Creates a `FileObject` from JSON-LD."""
        check_expected_type(
            ctx.issues, file_object, constants.SCHEMA_ORG_FILE_OBJECT(ctx)
        )
        content_url = file_object.get(constants.SCHEMA_ORG_CONTENT_URL)
        name = file_object.get(constants.SCHEMA_ORG_NAME, "")
<<<<<<< HEAD
        if contained_in is not None and not isinstance(contained_in, list):
            contained_in = [contained_in]
        if contained_in is not None and not ctx.is_v0():
            contained_in = [uuid_from_jsonld(source) for source in contained_in]
=======
>>>>>>> 0ee00411
        content_size = file_object.get(constants.SCHEMA_ORG_CONTENT_SIZE)
        description = file_object.get(constants.SCHEMA_ORG_DESCRIPTION)
        encoding_format = file_object.get(constants.SCHEMA_ORG_ENCODING_FORMAT)
        return cls(
            ctx=ctx,
            content_url=content_url,
            content_size=content_size,
            contained_in=box_singleton_list(
                file_object.get(constants.SCHEMA_ORG_CONTAINED_IN)
            ),
            description=description,
            encoding_format=encoding_format,
            md5=file_object.get(constants.SCHEMA_ORG_MD5(ctx)),
            name=name,
            same_as=box_singleton_list(file_object.get(constants.SCHEMA_ORG_SAME_AS)),
            sha256=file_object.get(constants.SCHEMA_ORG_SHA256),
            source=file_object.get(constants.ML_COMMONS_SOURCE(ctx)),
            uuid=uuid_from_jsonld(file_object),
        )<|MERGE_RESOLUTION|>--- conflicted
+++ resolved
@@ -48,7 +48,7 @@
 
     def to_json(self) -> Json:
         """Converts the `FileObject` to JSON."""
-<<<<<<< HEAD
+
         if isinstance(self.contained_in, list) and len(self.contained_in) == 1:
             contained_in: str | list[str] | dict = self.contained_in[0]
         else:
@@ -59,8 +59,6 @@
             elif isinstance(contained_in, str):
                 contained_in = {"@id": uuid_to_jsonld(contained_in)}
 
-=======
->>>>>>> 0ee00411
         return remove_empty_values({
             "@type": "sc:FileObject" if self.ctx.is_v0() else "cr:FileObject",
             "@id": uuid_to_jsonld(self.uuid),  # pytype: disable=wrong-arg-types
@@ -88,13 +86,12 @@
         )
         content_url = file_object.get(constants.SCHEMA_ORG_CONTENT_URL)
         name = file_object.get(constants.SCHEMA_ORG_NAME, "")
-<<<<<<< HEAD
+
         if contained_in is not None and not isinstance(contained_in, list):
             contained_in = [contained_in]
         if contained_in is not None and not ctx.is_v0():
             contained_in = [uuid_from_jsonld(source) for source in contained_in]
-=======
->>>>>>> 0ee00411
+
         content_size = file_object.get(constants.SCHEMA_ORG_CONTENT_SIZE)
         description = file_object.get(constants.SCHEMA_ORG_DESCRIPTION)
         encoding_format = file_object.get(constants.SCHEMA_ORG_ENCODING_FORMAT)
