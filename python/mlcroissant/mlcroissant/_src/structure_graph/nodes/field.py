--- conflicted
+++ resolved
@@ -38,10 +38,12 @@
 
     def to_json(self) -> Json:
         """Converts the `ParentField` to JSON."""
-        return remove_empty_values({
-            "references": self.references.to_json() if self.references else None,
-            "source": self.source.to_json() if self.source else None,
-        })
+        return remove_empty_values(
+            {
+                "references": self.references.to_json() if self.references else None,
+                "source": self.source.to_json() if self.source else None,
+            }
+        )
 
 
 @dataclasses.dataclass(eq=False, repr=False)
@@ -97,13 +99,9 @@
                 # data_type is an ML semantic type:
                 elif data_type in [
                     DataType.IMAGE_OBJECT,
-<<<<<<< HEAD
-                    DataType.BOUNDING_BOX,
-                    DataType.AUDIO_OBJECT,
-=======
                     # For some reasons, pytype cannot infer `Any` on ctx:
                     DataType.BOUNDING_BOX(self.ctx),  # pytype: disable=wrong-arg-types
->>>>>>> 48938fbc
+                    DataType.AUDIO_OBJECT,
                 ]:
                     return term.URIRef(data_type)
         # The data_type has to be found on a predecessor:
@@ -131,18 +129,20 @@
         ]
         parent_field = self.parent_field.to_json() if self.parent_field else None
         prefix = "ml" if self.ctx.is_v0() else "cr"
-        return remove_empty_values({
-            "@type": f"{prefix}:Field",
-            "name": self.name,
-            "description": self.description,
-            "dataType": data_types[0] if len(data_types) == 1 else data_types,
-            "isEnumeration": self.is_enumeration,
-            "parentField": parent_field,
-            "repeated": self.repeated,
-            "references": self.references.to_json() if self.references else None,
-            "source": self.source.to_json() if self.source else None,
-            "subField": [sub_field.to_json() for sub_field in self.sub_fields],
-        })
+        return remove_empty_values(
+            {
+                "@type": f"{prefix}:Field",
+                "name": self.name,
+                "description": self.description,
+                "dataType": data_types[0] if len(data_types) == 1 else data_types,
+                "isEnumeration": self.is_enumeration,
+                "parentField": parent_field,
+                "repeated": self.repeated,
+                "references": self.references.to_json() if self.references else None,
+                "source": self.source.to_json() if self.source else None,
+                "subField": [sub_field.to_json() for sub_field in self.sub_fields],
+            }
+        )
 
     @classmethod
     def from_jsonld(cls, ctx: Context, field: Json) -> Field:
