"""Metadata module."""

from __future__ import annotations

import dataclasses
import datetime
import itertools
from typing import Any

from etils import epath
import requests

from mlcroissant._src.core import constants
from mlcroissant._src.core.context import Context
from mlcroissant._src.core.context import CroissantVersion
from mlcroissant._src.core.data_types import check_expected_type
from mlcroissant._src.core.dates import from_str_to_date_time
from mlcroissant._src.core.issues import ValidationError
from mlcroissant._src.core.json_ld import expand_jsonld
from mlcroissant._src.core.json_ld import remove_empty_values
from mlcroissant._src.core.rdf import Rdf
from mlcroissant._src.core.types import Json
from mlcroissant._src.core.url import is_url
from mlcroissant._src.structure_graph.base_node import Node
from mlcroissant._src.structure_graph.graph import from_file_to_json
from mlcroissant._src.structure_graph.graph import from_nodes_to_graph
from mlcroissant._src.structure_graph.nodes.field import Field
from mlcroissant._src.structure_graph.nodes.file_object import FileObject
from mlcroissant._src.structure_graph.nodes.file_set import FileSet
from mlcroissant._src.structure_graph.nodes.record_set import RecordSet


@dataclasses.dataclass(eq=False, repr=False)
class PersonOrOrganization:
    """Representing either https://schema.org/Person or /Organization."""

    name: str | None = None
    description: str | None = None
    url: str | None = None

    @classmethod
    def from_jsonld(cls, jsonld: Any) -> list[PersonOrOrganization]:
        """Builds the class from the JSON-LD."""
        if jsonld is None:
            return []
        elif isinstance(jsonld, list):
            persons_or_organizations: itertools.chain[PersonOrOrganization] = (
                itertools.chain.from_iterable([
                    cls.from_jsonld(element) for element in jsonld
                ])
            )
            return list(persons_or_organizations)
        else:
            return [
                cls(
                    name=jsonld.get(constants.SCHEMA_ORG_NAME),
                    description=jsonld.get(constants.SCHEMA_ORG_DESCRIPTION),
                    url=jsonld.get(constants.SCHEMA_ORG_URL),
                )
            ]

    def to_json(self) -> Json:
        """Serializes back to JSON-LD."""
        return remove_empty_values({
            "name": self.name,
            "description": self.description,
            "url": self.url,
        })


@dataclasses.dataclass(eq=False, repr=False)
class Metadata(Node):
    """Nodes to describe a dataset metadata."""

    citation: str | None = None
    creators: list[PersonOrOrganization] = dataclasses.field(default_factory=list)
    date_published: datetime.datetime | None = None
    description: str | None = None
    license: str | None = None
    name: str = ""
    url: str | None = ""
    version: str | None = ""
    distribution: list[FileObject | FileSet] = dataclasses.field(default_factory=list)
    record_sets: list[RecordSet] = dataclasses.field(default_factory=list)

     ## RAI extension attributes
    data_collection: str | None = None
    data_collection_type: str | None = None
    data_collection_type_others: str | None = None
    data_collection_missing: str | None = None
    data_collection_raw: str | None = None
    data_collection_timeframe_start: datetime.datetime | None = None
    data_collection_timeframe_end: datetime.datetime | None = None
    data_preprocessing_imputation: str | None = None
    data_preprocessing_protocol: str | None = None
    data_preprocessing_manipulation: str | None = None
    data_annotation_protocol: str | None = None
    data_annotation_platform: str | None = None
    data_annotation_analysis: str | None = None
    data_annotation_peritem: str | None = None
    data_annotation_demographics: str | None = None
    data_annotation_tools: str | None = None
    data_biases: str | None = None
    data_usecases: str | None = None
    data_limitation: str | None = None
    data_social_impact: str | None = None
    data_sensitive: str | None = None
    data_maintenance: str | None = None
 

    def __post_init__(self):
        """Checks arguments of the node."""
        # Define parents.
        for node in self.distribution:
            node.parents = [self]
        for record_set in self.record_sets:
            record_set.parents = [self]
            for field in record_set.fields:
                field.parents = [self, record_set]
                for sub_field in field.sub_fields:
                    sub_field.parents = [self, record_set, field]

        # Back-fill the graph in every node.
        self.ctx.graph = from_nodes_to_graph(self)
        self.check_graph()

        # Check properties.
        self.validate_name()
        self.validate_version()
        self.assert_has_mandatory_properties("name")
        self.assert_has_optional_properties("citation", "license", "version")

        # Raise exception if there are errors.
        for node in self.nodes():
            if node.ctx.issues.errors:
                raise ValidationError(node.ctx.issues.report())

        self.ctx.conforms_to = CroissantVersion.from_jsonld(
            self.ctx, self.ctx.conforms_to
        )

    def to_json(self) -> Json:
        """Converts the `Metadata` to JSON."""
        date_published = (
            self.date_published.isoformat() if self.date_published else None
        )
        data_collection_timeframe_start = (
            self.data_collection_timeframe_start.isoformat() if self.data_collection_timeframe_start else None
        )
        data_collection_timeframe_end = (
            self.data_collection_timeframe_end.isoformat() if self.data_collection_timeframe_end else None
        )
        creator: Json | list[Json] | None
        if len(self.creators) == 1:
            creator = self.creators[0].to_json()
        elif len(self.creators) > 1:
            creator = [creator.to_json() for creator in self.creators]
        else:
            creator = None
        conforms_to = self.ctx.conforms_to.to_json() if self.ctx.conforms_to else None
        return remove_empty_values({
            "@context": self.ctx.rdf.context,
            "@type": "sc:Dataset",
            "name": self.name,
            "conformsTo": conforms_to,
            "description": self.description,
            "creator": creator,
            "datePublished": date_published,
            "citation": self.citation,
            "license": self.license,
            "url": self.url,
            "version": self.version,
            "distribution": [f.to_json() for f in self.distribution],
            "recordSet": [record_set.to_json() for record_set in self.record_sets],
            ## RAI extension
            "raiDataCollection": self.data_collection,
            "raiDataCollectionType": self.data_collection_type,
            "raiDataCollectionTypeOthers": self.data_collection_type_others,
            "raiDataCollectionMissing": self.data_collection_missing,
            "raiDataCollectionRaw": self.data_collection_raw,
            "raiDataCollectionTimeFrameStart": data_collection_timeframe_start,
            "raiDataCollectionTimeFrameEnd": data_collection_timeframe_end,
            "raiDataPreprocessingImputation": self.data_preprocessing_imputation,
            "raiDataPreprocessingProtocol": self.data_preprocessing_protocol, 
            "raiDataPreprocessingManipulation": self.data_preprocessing_manipulation,           
            "raiDataAnnotationProtocol": self.data_annotation_protocol,
            "raiDataAnnotationPlatform": self.data_annotation_platform,
            "raiDataAnnotationAnalysis": self.data_annotation_analysis,
            "raiDataAnnotationPerItem": self.data_annotation_peritem,
            "raiDataAnnotationDemographics": self.data_annotation_demographics,
            "raiDataBiases": self.data_biases,
            "raiDataUseCases": self.data_usecases,
            "raiDataLimitations": self.data_limitation,
            "raiDataSocialImpact": self.data_social_impact,
            "raiDataSensitive": self.data_sensitive,
            "raiDataMaitenance": self.data_maintenance,
        })

    @property
    def file_objects(self) -> list[FileObject]:
        """Gets `https://schema.org/FileObject` in the distribution."""
        return [
            file_object
            for file_object in self.distribution
            if isinstance(file_object, FileObject)
        ]

    @property
    def file_sets(self) -> list[FileSet]:
        """Gets `https://schema.org/FileSet` in the distribution."""
        return [
            file_set for file_set in self.distribution if isinstance(file_set, FileSet)
        ]

    def nodes(self) -> list[Node]:
        """List all nodes in metadata."""
        nodes: list[Node] = [self]
        nodes.extend(self.distribution)
        nodes.extend(self.record_sets)
        for record_set in self.record_sets:
            nodes.extend(record_set.fields)
            for field in record_set.fields:
                nodes.extend(field.sub_fields)
        return nodes

    def validate_version(self) -> None:
        """Validates the given version.

        A valid version follows Semantic Versioning 2.0.0 `MAJOR.MINOR.PATCH`.
        For more information: https://semver.org/spec/v2.0.0.html.
        """
        version = self.version

        # Version is a recommended but not mandatory attribute.
        if not version:
            return

        if isinstance(version, str):
            points = version.count(".")
            numbers = version.replace(".", "")
            if points != 2 or len(numbers) != 3 or not numbers.isnumeric():
                self.add_error(
                    f"Version doesn't follow MAJOR.MINOR.PATCH: {version}. For more"
                    " information refer to: https://semver.org/spec/v2.0.0.html"
                )
        else:
            self.add_error(f"The version should be a string. Got: {type(version)}.")
            return

    def check_graph(self):
        """Checks the integrity of the structure graph.

        The rules are the following:
        - The graph is directed.
        - All fields have a data type: either directly specified, or on a parent.

        Args:
            issues: The issues to populate in case of problem.
            graph: The structure graph to be checked.
        """
        # Check that the graph is directed.
        if not self.ctx.graph.is_directed():
            self.ctx.issues.add_error("The structure graph is not directed.")
        fields = [node for node in self.ctx.graph.nodes if isinstance(node, Field)]
        # Check all fields have a data type: either on the field, on a parent.
        for field in fields:
            field.data_type

    @classmethod
    def from_file(cls, ctx: Context, file: epath.PathLike) -> Metadata:
        """Creates the Metadata from a Croissant file."""
        if is_url(file):
            response = requests.get(file)
            json_ = response.json()
            return cls.from_json(ctx=ctx, json_=json_)
        folder, json_ = from_file_to_json(file)
        ctx.folder = folder
        return cls.from_json(ctx=ctx, json_=json_)

    @classmethod
    def from_json(
        cls,
        ctx: Context,
        json_: Json,
    ) -> Metadata:
        """Creates a `Metadata` from JSON."""
        ctx.rdf = Rdf.from_json(json_)
        metadata = expand_jsonld(json_)
        return cls.from_jsonld(ctx=ctx, metadata=metadata)

    @classmethod
    def from_jsonld(cls, ctx: Context, metadata: Json) -> Metadata:
        """Creates a `Metadata` from JSON-LD."""
        check_expected_type(ctx.issues, metadata, constants.SCHEMA_ORG_DATASET)
        distribution: list[FileObject | FileSet] = []
        file_set_or_objects = metadata.get(constants.SCHEMA_ORG_DISTRIBUTION, [])
        dataset_name = metadata.get(constants.SCHEMA_ORG_NAME, "")
        ctx.conforms_to = CroissantVersion.from_jsonld(
            ctx, metadata.get(constants.DCTERMS_CONFORMS_TO)
        )
        for set_or_object in file_set_or_objects:
            name = set_or_object.get(constants.SCHEMA_ORG_NAME, "")
            distribution_type = set_or_object.get("@type")
            if distribution_type == constants.SCHEMA_ORG_FILE_OBJECT:
                distribution.append(FileObject.from_jsonld(ctx, set_or_object))
            elif distribution_type == constants.SCHEMA_ORG_FILE_SET:
                distribution.append(FileSet.from_jsonld(ctx, set_or_object))
            else:
                ctx.issues.add_error(
                    f'"{name}" should have an attribute "@type":'
                    f' "{constants.SCHEMA_ORG_FILE_OBJECT}" or "@type":'
                    f' "{constants.SCHEMA_ORG_FILE_SET}". Got'
                    f" {distribution_type} instead."
                )
        record_sets = [
            RecordSet.from_jsonld(ctx, record_set)
            for record_set in metadata.get(constants.ML_COMMONS_RECORD_SET(ctx), [])
        ]
        url = metadata.get(constants.SCHEMA_ORG_URL)
        creators = PersonOrOrganization.from_jsonld(
            metadata.get(constants.SCHEMA_ORG_CREATOR)
        )
        date_published = from_str_to_date_time(
            ctx.issues, metadata.get(constants.SCHEMA_ORG_DATE_PUBLISHED)
        )
        date_collection_timeframe_start = from_str_to_date_time(
            issues, metadata.get(constants.ML_COMMONS_RAI_DATA_COLLECTION_TIMEFRAME_START)
        )
        date_collection_timeframe_end = from_str_to_date_time(
            issues, metadata.get(constants.ML_COMMONS_RAI_DATA_COLLECTION_TIMEFRAME_END)
        )
  
        return cls(
            ctx=ctx,
            citation=metadata.get(constants.SCHEMA_ORG_CITATION),
            creators=creators,
            date_published=date_published,
            description=metadata.get(constants.SCHEMA_ORG_DESCRIPTION),
<<<<<<< HEAD
            data_biases=metadata.get(constants.ML_COMMONS_DATA_BIASES(ctx)),
            data_collection=metadata.get(constants.ML_COMMONS_DATA_COLLECTION(ctx)),
=======
            data_biases=metadata.get(constants.ML_COMMONS_DATA_BIASES),
            data_collection=metadata.get(constants.ML_COMMONS_DATA_COLLECTION),
            other_field=metadata.get(constants.ML_COMMONS_OTHER_FIELD),
>>>>>>> 28e677c1
            distribution=distribution,
            license=metadata.get(constants.SCHEMA_ORG_LICENSE),
            name=dataset_name,
            personal_sensitive_information=metadata.get(
                constants.ML_COMMONS_PERSONAL_SENSITVE_INFORMATION(ctx)
            ),
            record_sets=record_sets,
            url=url,
            version=metadata.get(constants.SCHEMA_ORG_VERSION),
<<<<<<< HEAD
=======
            rdf=rdf,
            data_collection=metadata.get(constants.ML_COMMONS_RAI_DATA_COLLECTION),
            data_collection_type= metadata.get(constants.ML_COMMONS_RAI_DATA_COLLECTION_TYPE),
            data_collection_type_others= metadata.get(constants.ML_COMMONS_RAI_DATA_COLLECTION_TYPE_OTHERS),
            data_collection_missing= metadata.get(constants.ML_COMMONS_RAI_DATA_COLLECTION_MISSING_DATA),
            data_collection_raw= metadata.get(constants.ML_COMMONS_RAI_DATA_COLLECTION_RAW_DATA),
            data_collection_timeframe_start= date_collection_timeframe_start,
            data_collection_timeframe_end= date_collection_timeframe_end,
            data_preprocessing_imputation= metadata.get(constants.ML_COMMONS_RAI_DATA_PREPROCESSING_IMPUTATION),
            data_preprocessing_protocol= metadata.get(constants.ML_COMMONS_RAI_DATA_PREPROCESSING_PROTOCOL),
            data_preprocessing_manipulation= metadata.get(constants.ML_COMMONS_RAI_DATA_PREPROCESSING_MANIPULATION),
            data_annotation_protocol= metadata.get(constants.ML_COMMONS_RAI_DATA_ANNOTATION_PROTOCOL),
            data_annotation_platform= metadata.get(constants.ML_COMMONS_RAI_DATA_ANNOTATION_PLATFORM),
            data_annotation_analysis= metadata.get(constants.ML_COMMONS_RAI_DATA_ANNOTATION_ANALYSIS),
            data_annotation_peritem= metadata.get(constants.ML_COMMONS_RAI_DATA_ANNOTATION_PERITEM),
            data_annotation_demographics= metadata.get(constants.ML_COMMONS_RAI_DATA_ANNOTATION_DEMOGRAPHICS),
            data_annotation_tools= metadata.get(constants.ML_COMMONS_RAI_DATA_ANNOTATION_TOOLS),
            data_biases= metadata.get(constants.ML_COMMONS_RAI_DATA_BIAS),
            data_usecases = metadata.get(constants.ML_COMMONS_RAI_DATA_USECASES),
            data_limitation= metadata.get(constants.ML_COMMONS_RAI_DATA_LIMITATION),
            data_social_impact= metadata.get(constants.ML_COMMONS_RAI_DATA_SOCIAL_IMPACT),
            data_sensitive= metadata.get(constants.ML_COMMONS_RAI_DATA_SENSITIVE),
            data_maintenance= metadata.get(constants.ML_COMMONS_RAI_DATA_MAINTENANCE),
>>>>>>> 28e677c1
        )<|MERGE_RESOLUTION|>--- conflicted
+++ resolved
@@ -336,14 +336,9 @@
             creators=creators,
             date_published=date_published,
             description=metadata.get(constants.SCHEMA_ORG_DESCRIPTION),
-<<<<<<< HEAD
-            data_biases=metadata.get(constants.ML_COMMONS_DATA_BIASES(ctx)),
-            data_collection=metadata.get(constants.ML_COMMONS_DATA_COLLECTION(ctx)),
-=======
             data_biases=metadata.get(constants.ML_COMMONS_DATA_BIASES),
             data_collection=metadata.get(constants.ML_COMMONS_DATA_COLLECTION),
             other_field=metadata.get(constants.ML_COMMONS_OTHER_FIELD),
->>>>>>> 28e677c1
             distribution=distribution,
             license=metadata.get(constants.SCHEMA_ORG_LICENSE),
             name=dataset_name,
@@ -353,9 +348,6 @@
             record_sets=record_sets,
             url=url,
             version=metadata.get(constants.SCHEMA_ORG_VERSION),
-<<<<<<< HEAD
-=======
-            rdf=rdf,
             data_collection=metadata.get(constants.ML_COMMONS_RAI_DATA_COLLECTION),
             data_collection_type= metadata.get(constants.ML_COMMONS_RAI_DATA_COLLECTION_TYPE),
             data_collection_type_others= metadata.get(constants.ML_COMMONS_RAI_DATA_COLLECTION_TYPE_OTHERS),
@@ -378,5 +370,4 @@
             data_social_impact= metadata.get(constants.ML_COMMONS_RAI_DATA_SOCIAL_IMPACT),
             data_sensitive= metadata.get(constants.ML_COMMONS_RAI_DATA_SENSITIVE),
             data_maintenance= metadata.get(constants.ML_COMMONS_RAI_DATA_MAINTENANCE),
->>>>>>> 28e677c1
         )