--- conflicted
+++ resolved
@@ -63,8 +63,8 @@
                 _add_edge(graph, uuid_to_node, uuid, node)
     for record_set in metadata.record_sets:
         for field in record_set.fields:
-<<<<<<< HEAD
-            _add_edge(graph, uuid_to_node, record_set.uuid, field)
+            if record_set.data:
+                _add_edge(graph, uuid_to_node, record_set.uuid, field)
             for origin in [field.source, field.references]:
                 if origin:
                     _add_edge(graph, uuid_to_node, origin.uuid, record_set)
@@ -72,16 +72,6 @@
                 for origin in [sub_field.source, sub_field.references]:
                     if origin:
                         _add_edge(graph, uuid_to_node, origin.uuid, record_set)
-=======
-            _add_edge(graph, uid_to_node, record_set.uid, field)
-            for origin in [field.source, field.references]:
-                if origin:
-                    _add_edge(graph, uid_to_node, origin.uid, record_set)
-            for sub_field in field.sub_fields:
-                for origin in [sub_field.source, sub_field.references]:
-                    if origin:
-                        _add_edge(graph, uid_to_node, origin.uid, record_set)
->>>>>>> ba3a49d4
     # `Metadata` are used as the entry node.
     _add_node_as_entry_node(graph, metadata)
     return graph
@@ -100,7 +90,6 @@
         if isinstance(node, RecordSet) and not node.data:
             for field in node.fields:
                 if not field.source:
-<<<<<<< HEAD
                     uuid = uuid_to_jsonld(field.uuid)
                     field.add_error(
                         f'Node "{field.uuid}" is a field and has no source. Please, use'
@@ -110,16 +99,6 @@
                     uuid = uuid_to_jsonld(field.source.uuid)
                     field.add_error(
                         f"Malformed source data: {uuid}. It does not refer to any"
-=======
-                    field.add_error(
-                        f'Node "{field.uid}" is a field and has no source. Please, use'
-                        f" {constants.ML_COMMONS_SOURCE(ctx)} to specify the source."
-                    )
-                else:
-                    uid = field.source.uid
-                    field.add_error(
-                        f"Malformed source data: {uid}. It does not refer to any"
->>>>>>> ba3a49d4
                         " existing node. Have you used"
                         f" {constants.ML_COMMONS_FIELD(ctx)} or"
                         f" {constants.SCHEMA_ORG_DISTRIBUTION} to indicate the source"
