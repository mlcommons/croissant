"""datasets_test module."""

import json

from etils import epath
import pytest

from mlcroissant._src import datasets
from mlcroissant._src.core.issues import ValidationError
from mlcroissant._src.core.optional import deps
from mlcroissant._src.tests.records import record_to_python
from mlcroissant._src.tests.versions import parametrize_version


# End-to-end tests on real data. The data is in `tests/graphs/*/metadata.json`.
def get_error_msg(folder: epath.Path):
    path = folder / "output.txt"
    with path.open("r") as file:
        return file.read().strip()


@parametrize_version()
@pytest.mark.parametrize(
    "folder",
    [
        # Distribution.
        "distribution_bad_contained_in",
        "distribution_bad_type",
        "distribution_missing_encoding_format",
        "distribution_missing_property_content_url",
        # Metadata.
        "metadata_bad_type",
        # ML field.
        "mlfield_bad_source",
        "mlfield_bad_type",
        "mlfield_missing_source",
        # Record set.
        "recordset_bad_type",
        "recordset_missing_context_for_datatype",
        "recordset_wrong_join",
    ],
)
def test_static_analysis(version, folder):
    base_path = epath.Path(__file__).parent / "tests/graphs" / version
    with pytest.raises(ValidationError) as error_info:
        datasets.Dataset(base_path / f"{folder}/metadata.json")
    assert str(error_info.value) == get_error_msg(base_path / folder)


<<<<<<< HEAD
# Tests for 1.0-datasets only.
@pytest.mark.parametrize(
    "folder",
    [
        "distribution_bad_id",
    ],
)
def test_static_analysis_1_0(folder):
    base_path = epath.Path(__file__).parent / "tests/graphs/1.0"
=======
# These tests refer to properties which were mandatory for Croissant 0.8, but not 1.0.
@pytest.mark.parametrize(
    "folder",
    [
        "distribution_missing_name",
        "metadata_missing_property_name",
        "mlfield_missing_property_name",
        "recordset_missing_property_name",
    ],
)
def test_static_analysis_0_8(folder):
    base_path = epath.Path(__file__).parent / "tests/graphs" / "0.8"
>>>>>>> 93374aae
    with pytest.raises(ValidationError) as error_info:
        datasets.Dataset(base_path / f"{folder}/metadata.json")
    assert str(error_info.value) == get_error_msg(base_path / folder)


def load_records_and_test_equality(
    version: str, dataset_name: str, record_set_name: str, num_records: int
):
    print(
        "If this test fails, update JSONL with: `mlcroissant load"
        f" --jsonld ../../datasets/{version}/{dataset_name} --record_set"
        f" {record_set_name} --num_records {num_records} --debug --update_output`"
    )
    config = (
        epath.Path(__file__).parent.parent.parent.parent.parent
        / "datasets"
        / version
        / dataset_name
    )
    output_file = config.parent / "output" / f"{record_set_name}.jsonl"
    with output_file.open("rb") as f:
        lines = f.readlines()
        expected_records = [json.loads(line) for line in lines]
    dataset = datasets.Dataset(config)
    records = dataset.records(record_set_name)
    records = iter(records)
    length = 0
    for i, record in enumerate(records):
        if num_records > 0 and i >= num_records:
            break
        record = record_to_python(record)
        assert record == expected_records[i]
        length += 1
    assert len(expected_records) == length


# IF (NON)-HERMETIC TESTS FAIL, OR A NEW DATASET IS ADDED:
# You can regenerate .pkl files by launching
# ```bash
# mlcroissant load \
#   --jsonld ../../datasets/{{version}}/{{dataset_name}}/metadata.json \
#   --record_set {{record_set_name}} \
#   --update_output \
#   --num_records -1
# ```


# Hermetic test cases (data from local folders).
@parametrize_version()
@pytest.mark.parametrize(
    ["dataset_name", "record_set_name", "num_records"],
    [
        ["coco2014-mini/metadata.json", "bounding_boxes", -1],
        ["coco2014-mini/metadata.json", "captions", -1],
        ["coco2014-mini/metadata.json", "images", -1],
        ["coco2014-mini/metadata.json", "split_enums", -1],
        ["pass-mini/metadata.json", "images", -1],
        ["recipes/file_object_in_zip.json", "csv1", -1],
        ["recipes/file_object_in_zip.json", "csv2", -1],
        ["recipes/read_binary_file_by_line.json", "translations_from_directory", -1],
        ["recipes/read_binary_file_by_line.json", "translations_from_zip", -1],
        ["recipes/read_from_directory.json", "read_from_directory_example", -1],
        ["recipes/read_from_tar.json", "images_with_annotations", -1],
        ["simple-join/metadata.json", "publications_by_user", -1],
        ["simple-parquet/metadata.json", "persons", -1],
    ],
)
def test_hermetic_loading(version, dataset_name, record_set_name, num_records):
    load_records_and_test_equality(version, dataset_name, record_set_name, num_records)


# Non-hermetic test cases (data from the internet).
@pytest.mark.nonhermetic
@parametrize_version()
@pytest.mark.parametrize(
    ["dataset_name", "record_set_name", "num_records"],
    [
        [
            "flores-200/metadata.json",
            "language_translations_train_data_with_metadata",
            10,
        ],
        [
            "flores-200/metadata.json",
            "language_translations_test_data_with_metadata",
            10,
        ],
        ["gpt-3/metadata.json", "default", 10],
        ["huggingface-c4/metadata.json", "en", 1],
        ["huggingface-mnist/metadata.json", "default", 10],
        ["titanic/metadata.json", "passengers", -1],
        [
            "audio_test/metadata.json",
            "records",
            10,
        ],
    ],
)
def test_nonhermetic_loading(version, dataset_name, record_set_name, num_records):
    load_records_and_test_equality(version, dataset_name, record_set_name, num_records)


@pytest.mark.nonhermetic
def test_load_from_huggingface():
    url = "https://datasets-server.huggingface.co/croissant?dataset=mnist&full=true"
    dataset = datasets.Dataset(url)
    has_one_record = False
    for record in dataset.records(record_set="record_set_mnist"):
        assert record["label"] == 7
        assert isinstance(record["image"], deps.PIL_Image.Image)
        has_one_record = True
        break
    assert has_one_record, (
        "mlc.Dataset.records() didn't yield any record. Warning: this test is"
        " non-hermetic and makes an API call to Hugging Face, so it's prone to network"
        " failure."
    )


@parametrize_version()
def test_raises_when_the_record_set_does_not_exist(version):
    dataset_folder = (
        epath.Path(__file__).parent.parent.parent.parent.parent
        / "datasets"
        / version
        / "titanic"
    )
    dataset = datasets.Dataset(dataset_folder / "metadata.json")
    with pytest.raises(ValueError, match="did not find"):
        dataset.records("this_record_set_does_not_exist")


@parametrize_version()
def test_cypress_fixtures(version):
    # Cypress cannot read files outside of its direct scope, so we have to copy them
    # as fixtures. This test tests that the copies are equal to the original.
    fixture_folder: epath.Path = (
        epath.Path(__file__).parent.parent.parent.parent.parent
        / "editor"
        / "cypress"
        / "fixtures"
        / version
    )
    datasets_folder: epath.Path = (
        epath.Path(__file__).parent.parent.parent.parent.parent / "datasets" / version
    )
    for fixture in fixture_folder.glob("*.json"):
        dataset = datasets_folder / f"{fixture.stem}" / "metadata.json"
        assert json.load(fixture.open()) == json.load(dataset.open()), (
            f"If this test fails, you probably have to copy the content of {dataset} to"
            f" {fixture}. Launch the command `cp {dataset} {fixture}`"
        )<|MERGE_RESOLUTION|>--- conflicted
+++ resolved
@@ -47,17 +47,6 @@
     assert str(error_info.value) == get_error_msg(base_path / folder)
 
 
-<<<<<<< HEAD
-# Tests for 1.0-datasets only.
-@pytest.mark.parametrize(
-    "folder",
-    [
-        "distribution_bad_id",
-    ],
-)
-def test_static_analysis_1_0(folder):
-    base_path = epath.Path(__file__).parent / "tests/graphs/1.0"
-=======
 # These tests refer to properties which were mandatory for Croissant 0.8, but not 1.0.
 @pytest.mark.parametrize(
     "folder",
@@ -70,11 +59,23 @@
 )
 def test_static_analysis_0_8(folder):
     base_path = epath.Path(__file__).parent / "tests/graphs" / "0.8"
->>>>>>> 93374aae
     with pytest.raises(ValidationError) as error_info:
         datasets.Dataset(base_path / f"{folder}/metadata.json")
     assert str(error_info.value) == get_error_msg(base_path / folder)
 
+
+# Tests for 1.0-datasets only.
+@pytest.mark.parametrize(
+    "folder",
+    [
+        "distribution_bad_id",
+    ],
+)
+def test_static_analysis_1_0(folder):
+    base_path = epath.Path(__file__).parent / "tests/graphs/1.0"
+    with pytest.raises(ValidationError) as error_info:
+        datasets.Dataset(base_path / f"{folder}/metadata.json")
+    assert str(error_info.value) == get_error_msg(base_path / folder)
 
 def load_records_and_test_equality(
     version: str, dataset_name: str, record_set_name: str, num_records: int
