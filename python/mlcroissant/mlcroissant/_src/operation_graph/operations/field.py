--- conflicted
+++ resolved
@@ -75,14 +75,10 @@
             return deps.PIL_Image.open(io.BytesIO(value))
         else:
             raise ValueError(f"Type {type(value)} is not accepted for an image.")
-<<<<<<< HEAD
     elif data_type == DataType.AUDIO_OBJECT:
         output = deps.librosa.load(io.BytesIO(value))
         return output
-    elif data_type == DataType.BOUNDING_BOX:
-=======
     elif data_type == DataType.BOUNDING_BOX(ctx):  # pytype: disable=wrong-arg-types
->>>>>>> 48938fbc
         return bounding_box.parse(value)
     elif not isinstance(data_type, type):
         raise ValueError(f"No special case for type {data_type}.")
@@ -115,9 +111,9 @@
     """Reads a file line-by-line and outputs a named pd.Series of the lines."""
     path = epath.Path(row[FileProperty.filepath])
     lines = path.open("rb").read().splitlines()
-    return pd.Series({
-        **row, FileProperty.lines: lines, FileProperty.lineNumbers: range(len(lines))
-    })
+    return pd.Series(
+        {**row, FileProperty.lines: lines, FileProperty.lineNumbers: range(len(lines))}
+    )
 
 
 def _extract_value(df: pd.DataFrame, field: Field) -> pd.DataFrame:
