# Croissant Format Specification (draft)

Version 1.1 (draft)

**This is a draft of the Croissant 1.1 specification. This document is a work in progress.
 For the latest official specification, please see the [Croissant 1.0 specification](https://http://mlcommons.org/croissant/1.0).**

<!-- Published:  -->

<http://mlcommons.org/croissant/1.1>

Authors:

- Omar Benjelloun (Google),
- Elena Simperl (King’s College London & ODI),
- Pierre Marcenac (Google),
- Pierre Ruyssen (Google),
- Costanza Conforti (Google),
- Michael Kuchnik (Meta),
- Jos van der Velde (OpenML),
- Joaquin Vanschoren (OpenML),
- Luis Oala (Dotphoton),
- Steffen Vogler (Bayer),
- Mubashara Akthar (King’s College London),
- Nitisha Jain (King’s College London),
- Slava Tykhonov (DANS-KNAW)

## Introduction

Datasets are the basis of machine learning (ML). However, a lack of standardization in the description and semantics of ML datasets has made it increasingly difficult for researchers and practitioners to explore, understand, and use all but a small fraction of popular datasets.

The Croissant metadata format simplifies how data is used by ML models. It provides a vocabulary for dataset attributes, streamlining how data is loaded across ML frameworks such as PyTorch, TensorFlow or JAX. In doing so, Croissant enables the interchange of datasets between ML frameworks and beyond, tackling a variety of **discoverability**, **portability**, **reproducibility**, and **responsible AI (RAI)** challenges.

### Discoverability

Once a dataset has Croissant metadata attached to it, dataset search engines can parse this metadata, allowing users to find and use the datasets they need no matter where these datasets have been published (**Figure 1**). For dataset creators, it means their data is discoverable no matter where it is made available online, as long as they use the format.

![Croissant for dataset consumers](images/consumers.png 'Croissant for dataset consumers')

**Figure 1:** A user can search for datasets from a dataset repository or a dataset search engine. Upon finding a dataset that matches user goals, it can be seamlessly loaded into an ML data loader.

### Portability and Reproducibility

Croissant provides sufficient information for an ML tool to load a dataset, allowing users to incorporate Croissant datasets in the training and evaluation of a model with just a few lines of code (**Figure 2**). Croissant can easily be added to any tools e.g., for data preprocessing, analysis and visualization, or labeling. Since the format is standardized, any Croissant-compliant tool will have an identical interpretation of the data. Furthermore, the information stored in a Croissant record attached to a dataset helps people understand its content and context and compare it with other datasets. All this leads to increased portability and reproducibility in the entire ML ecosystem.

![Croissant interoperability](images/cross-product.png 'Croissant interoperability')

**Figure 2:** Croissant metadata helps load ML datasets into different ML frameworks

Creating or changing the metadata is straightforward. A dataset repository can infer it from existing documentation such as a data card; beyond that, editing Croissant dataset descriptions is also supported through a visual editor and a Python library (**Figure 3**).

![Croissant for dataset creators](images/creators.png 'Croissant for dataset creators')

**Figure 3:** Croissant benefits dataset creators by providing a standardized representation to edit and catalog datasets, supported by an editor and Python library. Once a dataset is published with the associated metadata, it can be found by dataset search engines.

### Responsible AI

As AI advances at rapid speed there is increased recognition among researchers, practitioners and policy makers that we need to explore, understand, manage, and assess [its economic, social, and environmental impacts](https://link.springer.com/book/10.1007/978-3-030-30371-6). One of the main instruments to operationalise responsible AI (RAI) is dataset documentation.

This is how Croissant helps address RAI:

1. It proposes a machine-readable way to capture and publish metadata about ML datasets – this makes existing documentation solutions like [Data Cards](https://sites.research.google/datacardsplaybook/) easier to publish, share, discover, and reuse;

2. It records at a granular level how a dataset was created, processed and enriched throughout its lifecycle – this process is meant to be automated as much as possible by integrating Croissant with popular ML frameworks. By allowing the metadata to be loaded automatically, Croissant also enables developers to compute RAI metrics automatically and systematically, identifying potential data quality issues to be fixed.

Croissant is designed to be modular and extensible. One such extension is the Croissant RAI vocabulary, which addresses 7 specific use cases, starting with the data life cycle, data labeling, and participatory scenarios to AI safety and fairness evaluation, traceability, regulatory compliance and inclusion. More details are available in the [Croissant RAI specification](http://mlcommons.org/croissant/RAI/1.0). We welcome additional extensions from the community to meet the needs of specific data modalities (e.g. audio or video) and domains (e.g. geospatial, life sciences, cultural heritage).

## Terminology

**Dataset**: A collection of data points or items reflecting the results of such activities as measuring, reporting, collecting, analyzing, or observing.

**Croissant dataset**: A dataset that comes with a description in the Croissant format. Note that the Croissant description of a dataset does not generally contain the actual data of the dataset (with the exception of small examples or enumerations). The data itself is contained in separate files, referenced by the Croissant dataset description.

**FileObject**: A granular part of a dataset, such as an image, text file, archive file, or a row in a table.

**RecordSet**: A set of structured data records obtained from one or more data sources (typically a file or set of files), such as a collection of images, text files, or all the rows in a table.

## Format Example

To understand the various pieces of a Croissant dataset description, let's look at an example, based on the [PASS](https://www.robots.ox.ac.uk/~vgg/data/pass/) dataset.

Croissant metadata is encoded in JSON-LD.

```json
{
  "@context": {
    "@language": "en",
    "@vocab": "https://schema.org/"
  },
  "@type": "sc:Dataset",
  "name": "simple-pass",
  "conformsTo": "http://mlcommons.org/croissant/1.1",
  "description": "PASS is a large-scale image dataset that does not include any humans ...",
  "citeAs": "@Article{asano21pass, author = \"Yuki M. Asano and Christian Rupprecht and ...",
  "license": "https://creativecommons.org/licenses/by/4.0/",
  "url": "https://www.robots.ox.ac.uk/~vgg/data/pass/",
```

The beginning of the Croissant description contains general information about the dataset such as name, short description, license and URL. Most of these attributes are from [schema.org](http://schema.org), with a few additions described in the [Dataset-level information](#dataset-level-information) section.

```json
  "distribution": [
    {
      "@type": "cr:FileObject",
      "@id": "metadata.csv",
      "contentUrl": "https://zenodo.org/record/6615455/files/pass_metadata.csv",
      "encodingFormat": "text/csv",
      "sha256": "0b033707ea49365a5ffdd14615825511"
    },
    {
      "@type": "cr:FileObject",
      "@id": "pass9",
      "contentUrl": "https://zenodo.org/record/6615455/files/PASS.9.tar",
      "encodingFormat": "application/x-tar",
      "sha256": "f4f87af4327fd1a66dd7944b9f59cbcc"
    },
    {
      "@type": "cr:FileSet",
      "@id": "image-files",
      "containedIn": { "@id": "pass9" },
      "encodingFormat": "image/jpeg",
      "includes": "*.jpg"
    }
  ],
```

The distribution property contains a description of the resources contained in the dataset, i.e., :

- files, represented using the `FileObject` class. This dataset contains one CSV file and one archive file.
- Directory & archive contents, represented using the `FileSet` class. In this dataset, the archive contains a set of jpeg image files.

See the [Resources](#resources) section for a complete description.

```json
  "recordSet": [
    {
      "@type": "cr:RecordSet",
      "@id": "images",
      "key": { "@id": "hash" },
      "field": [
        {
          "@type": "cr:Field",
          "@id": "images/image_content",
          "description": "The image content.",
          "dataType": "sc:ImageObject",
          "source": {
            "fileSet": { "@id": "image-files" },
            "extract": {
              "fileProperty": "content"
            }
          }
        },
        {
          "@type": "cr:Field",
          "@id": "images/hash",
          "description": "The hash of the image, as computed from YFCC-100M.",
          "dataType": "sc:Text",
          "source": {
            "fileSet": { "@id": "image-files" },
            "extract": {
              "fileProperty": "filename"
            },
            "transform": {
              "regex": "([^\\/]*)\\.jpg"
            }
          }
          "references": { "@id": "metadata/hash" }
        },
        {
          "@type": "cr:Field",
          "@id": "images/date_taken",
          "description": "The date the photo was taken.",
          "dataType": "sc:Date",
          "source": { "@id": "metadata/datetaken" }
        }
      ]
    }
  ]
```

Furthermore, we can describe the structure and the data types in the data using a simple schema called `RecordSet`. In this example, the dataset defines a single `RecordSet`, with one record per image in the dataset. Each record has 3 fields:

- the content of the image
- the hash of the image, extracted from its filename
- the date the image was taken, extracted from the metadata CSV file

The [RecordSets](#recordsets) section explains how to define RecordSets and Fields, as well as extract, transform and join their data.

## Prerequisites

Before jumping into the main components of a Croissant dataset, we describe some constructs that are used throughout.

### Namespaces

The Croissant vocabulary is defined in its own namespace, identified by the IRI:

```text
http://mlcommons.org/croissant/
```

We generally abbreviate this namespace IRI using the prefix `cr`.

In addition, Croissant relies on the following namespaces:

<table>
  <thead>
    <th>Prefix</th>
    <th>IRI</th>
    <th>Description</th>
  </thead>
  <tr>
    <td>sc</td>
    <td>http://schema.org/</td>
    <td>The <a href="http://schema.org">schema.org</a> namespace.</td>
  </tr>
  <tr>
    <td>dct</td>
    <td>http://purl.org/dc/terms/</td>
    <td>Dublin Core terms.</td>
  </tr>
  <tr>
    <td>wd</td>
    <td>http://www.wikidata.org/wiki/</td>
    <td>Wikidata namespace</td>
  </tr>
</table>

Because Croissant builds on [schema.org](http://schema.org), we use that as the default namespace in all examples. Croissant terms should be prefixed with `cr`. We use the JSON-LD context mechanism to define aliases for these terms, so that specifying a prefix is not necessary.

The Croissant specification is versioned, and the version is included in the URI of this Croissant specification: `http://mlcommons.org/croissant/1.1`

Croissant datasets must declare that they conform to this specification by including the following property, at the dataset level:

```json
"dct:conformsTo" : "http://mlcommons.org/croissant/1.1"
```

Note that while the Croissant specification is versioned, the Croissant namespace above is not, so the constructs within the Croissant vocabulary will keep stable URIs even when the specification version changes.

The media type (content type or MIME type) for Croissant includes a JSON-LD [profile](https://www.w3.org/TR/json-ld/#application-ld-json) to distinguish it from other JSON-LD documents:

```
application/ld+json; profile="http://mlcommons.org/croissant/1.0"
```

### ID and Reference Mechanism

In Croissant datasets, various elements need to be connected to each other. For instance, a `FileObject` may be extracted from another `FileObject`, or a column of a table may reference another table. We therefore need a mechanism to define **identifiers** for parts of a dataset, and to reference them in other places.

We use the standard JSON-LD mechanism for IDs and references, which relies on using the special `@id` property. References to objects are also specified using the `@id` property. They can be differentiated from ID definitions by the fact that no other properties are specified within the same object, e.g., `{"@id": "flores200_dataset.tar.gz"}` is a reference.

IDs may be specified as short strings, but they are interpreted as IRIs. The "base" IRI is either the URL of the document (when accessed on the Web), or is specified explicitly in the context, via the `@base` property (see [JSON-LD specification](https://www.w3.org/TR/json-ld11/#base-iri)).

As a consequence, IDs must be unique within a Croissant dataset. This is fairly natural for "top-level" objects, like instances of `FileObject`, `FileSet` or `RecordSet`. For nested objects, such as `field`s in `RecordSet`s, we recommend prefixing their IDs with the ID of the containing object, with a '/' separator. For example the "date taken" `field` of an "images" `RecordSet` should have ID `images/date_taken`.

Here are some examples of IDs and references to them.

A set of JSON files included in a tar archive:

```json
{
  "@type": "cr:FileObject",
  "@id": "flores200_dataset.tar.gz",
  "name": "Flores 200 archive",
  "description": "Flores 200 is hosted on a webserver.",
  "contentSize": "25585843 B",
  "contentUrl": "https://tinyurl.com/flores200dataset",
  "encodingFormat": "application/x-gziptar",
  "sha256": "b8b0b76783024b85797e5cc75064eb83fc5288b41e9654dabc7be6ae944011f6"
},
{
  "@type": "cr:FileSet",
  "@id": "flores200_dev_files",
  "name": "Flores 200 dev files",
  "description": "dev files are inside the tar.",
  "containedIn": { "@id": "flores200_dataset.tar.gz" },
  "encodingFormat": "application/json",
  "includes": "flores200_dataset/dev/*.dev"
}
```

A "foreign key" reference on column "movie_id" from a "ratings" table to a "movies" table:

```json
{
  "@type": "cr:RecordSet",
  "@id": "ratings",
  "name": "IMDB ratings",
  "field": [
    {
      "@type": "cr:Field",
      "@id": "ratings/movie_id",
      "name": "Movie id",
      "dataType": "sc:Integer",
      "references": { "@id": "movies/movie_id" }
    }
  ]
}
```

In the above example, the `@id` of a `field` is prefixed by the `@id` of the corresponding `RecordSet`. This ensures the uniqueness, and makes it possible to disambiguate between `field`s of the same name in different `RecordSet`s. In this example, both the ratings and movies `RecordSet`s have a movie_id `field`.

### Croissant in Web Pages

Because Croissant builds on [schema.org](http://schema.org), a vocabulary for adding structured information to web pages, Croissant JSON-LD metadata needs to be embedded inside a web page in order to be indexed and crawled by search engines. You can see an example of how schema.org metadata is embedded in a web page in the schema.org [developer documentation](https://developers.google.com/search/docs/appearance/structured-data/intro-structured-data).

In the rest of this document, we only describe the actual JSON-LD of Croissant metadata, and omit the wrapping HTML.

## Dataset-level Information

### schema.org/Dataset

Croissant builds on the [schema.org/Dataset](http://schema.org/Dataset) vocabulary, which is widely adopted by datasets on the web. An introduction to describing datasets with this vocabulary can be found [here](https://developers.google.com/search/docs/appearance/structured-data/dataset).

[Schema.org](http://Schema.org) properties are known to be very flexible in terms of the types of values they accept. We list below the main properties of the vocabulary and their expected type.To facilitate more consistent use of these properties we provide additional constraints on their usage in the context of Croissant datasets. We also specify cardinalities to clarify if a property can take one or many values.

We organize [schema.org](http://schema.org) properties in three categories: Required, recommended and other properties. The properties starting with the symbol `@` are defined in JSON-LD, which is our RDF syntax of choice for Croissant.

#### Required

The following list of properties from [schema.org](http://schema.org) must be specified for every Croissant dataset.

<table>
  <thead>
    <th>Property</th>
    <th>ExpectedType</th>
    <th>Cardinality</th>
    <th>Comments</th>
  </thead>
  <tr>
    <td>@context</td>
    <td><a href="http://schema.org/URL">URL</a></td>
    <td>ONE</td>
    <td>A set of JSON-LD context definitions that make the rest of the Croissant description less verbose. See the recommended JSON-LD context in <a href="#appendix-1-json-ld-context">Appendix 1</a>.</td>
  </tr>
  <tr>
    <td>@type</td>
    <td><a href="http://schema.org/Text">Text</a></td>
    <td>ONE</td>
    <td>The type of a croissant dataset must be <a href="http://schema.org/Dataset">schema.org/Dataset</a>.</td>
  </tr>
  <tr>
    <td><a href="https://www.dublincore.org/specifications/dublin-core/dcmi-terms/#conformsTo">dct:conformsTo</a></td>
    <td><a href="http://schema.org/URL">URL</a></td>
    <td>MANY</td>
    <td>Croissant datasets must declare that they conform to the versioned schema, e.g. <a href="http://mlcommons.org/croissant/1.1">http://mlcommons.org/croissant/1.1</a>. In case a dataset conforms to multiple specifications, those can be added in the form of a list. </td>
  </tr>
  <tr>
    <td><a href="http://schema.org/description">description</a></td>
    <td><a href="http://schema.org/Text">Text</a></td>
    <td>ONE</td>
    <td>Description of the dataset.</td>
  </tr>
  <tr>
    <td><a href="http://schema.org/license">license</a></td>
    <td>
      <a href="http://schema.org/CreativeWork">CreativeWork</a><br>
      <a href="http://schema.org/URL">URL</a>
    </td>
    <td>MANY</td>
    <td>The license of the dataset. Croissant recommends using the URL of a known license, e.g., one of the licenses listed at <a href="https://spdx.org/licenses/">https://spdx.org/licenses/</a>.</td>
  </tr>
  <tr>
    <td><a href="http://schema.org/name">name</a></td>
    <td><a href="http://schema.org/Text">Text</a></td>
    <td>ONE</td>
    <td>The name of the dataset.</td>
  </tr>
  <tr>
    <td><a href="http://schema.org/url">url</a></td>
    <td><a href="http://schema.org/URL">URL</a></td>
    <td>ONE</td>
    <td>The URL of the dataset. This generally corresponds to the Web page for the dataset.</td>
  </tr>
  <tr>
    <td><a href="http://schema.org/creator">creator</a></td>
    <td>
      <a href="http://schema.org/Organization">Organization</a><br>
      <a href="http://schema.org/Person">Person</a>
    </td>
    <td>MANY</td>
    <td>The creator(s) of the dataset.</td>
  </tr>
  <tr>
    <td><a href="http://schema.org/datePublished">datePublished</a></td>
    <td>
      <a href="http://schema.org/Date">Date</a><br>
      <a href="http://schema.org/DateTime">DateTime</a>
    </td>
    <td>ONE</td>
    <td>The date the dataset was published.</td>
  </tr>
</table>

#### Recommended

These [schema.org](http://schema.org) properties are recommended for every Croissant dataset.

<table>
  <thead>
    <th>Property</th>
    <th>ExpectedType</th>
    <th>Cardinality</th>
    <th>Comments</th>
  </thead>
  <tr>
    <td><a href="http://schema.org/keywords">keywords</a></td>
    <td>
      <a href="https://schema.org/DefinedTerm">DefinedTerm</a><br>
      <a href="http://schema.org/Text">Text</a><br>
      <a href="http://schema.org/URL">URL</a>
    </td>
    <td>MANY</td>
    <td>A set of keywords associated with the dataset, either as free text, or a DefinedTerm with a formal definition.</td>
  </tr>
  <tr>
    <td><a href="http://schema.org/publisher">publisher</a></td>
    <td>
      <a href="http://schema.org/Organization">Organization</a><br>
      <a href="http://schema.org/Person">Person</a>
    </td>
    <td>MANY</td>
    <td>The publisher of the dataset, which may be distinct from its creator.</td>
  </tr>
  <tr>
    <td><a href="http://schema.org/version">version</a></td>
    <td>
      <a href="http://schema.org/Number">Number</a><br>
      <a href="http://schema.org/Text">Text</a>
    </td>
    <td>ONE</td>
    <td>The version of the dataset following the requirements below.</td>
  </tr>
  <tr>
    <td><a href="http://schema.org/dateCreated">dateCreated</a></td>
    <td>
      <a href="http://schema.org/Date">Date</a>
      <a href="http://schema.org/DateTime">DateTime</a>
    </td>
    <td>ONE</td>
    <td>The date the dataset was initially created.</td>
  </tr>
  <tr>
    <td><a href="http://schema.org/dateModified">dateModified</a></td>
    <td>
      <a href="http://schema.org/Date">Date</a>
      <a href="http://schema.org/DateTime">DateTime</a>
    </td>
    <td>ONE</td>
    <td>The date the dataset was last modified.</td>
  </tr>
  <tr>
    <td><a href="http://schema.org/sameAs">sameAs</a></td>
    <td><a href="http://schema.org/URL">URL</a></td>
    <td>MANY</td>
    <td>The URL of another Web resource that represents the same dataset as this one.</td>
  </tr>
  <tr>
    <td><a href="http://schema.org/sdLicense">sdLicence</a></td>
    <td>
      <a href="http://schema.org/CreativeWork">CreativeWork</a><br>
      <a href="http://schema.org/URL">URL</a>
    </td>
    <td>MANY</td>
    <td>A license document that applies to this structured data, typically indicated by URL.</td>
  </tr>
  <tr>
    <td><a href="http://schema.org/inLanguage">inLanguage</a></td>
    <td>
      <a href="https://schema.org/Language">Language</a><br>
      <a href="https://schema.org/Text">Text</a>
    </td>
    <td>MANY</td>
    <td>The language(s) of the content of the dataset.</td>
  </tr>
</table>

#### Other schema.org Properties

Other properties from [schema.org/Dataset](http://schema.org/Dataset) or its parent classes can also be specified for Croissant datasets. Dataset authors should decide whether they are useful for their datasets or not.

### Modified and Added Properties

Croissant modifies the meaning of one [schema.org](http://schema.org) property, and requires its presence:

<table>
  <thead>
    <th>Property</th>
    <th>ExpectedType</th>
    <th>Cardinality</th>
    <th>Comments</th>
  </thead>
  <tr>
    <td><a href="http://schema.org/distribution">distribution</a></td>
    <td>
      <a href="#fileobject">FileObject</a><br>
      <a href="#fileset">FileSet</a>
    </td>
    <td>MANY</td>
    <td>By contrast with <a href="http://schema.org/Dataset">schema.org/Dataset</a>, Croissant requires the distribution property to have values of type FileObject or FileSet.</td>
  </tr>
</table>

The Croissant vocabulary also defines the following optional attributes:

<table>
  <thead>
    <th>Property</th>
    <th>ExpectedType</th>
    <th>Cardinality</th>
    <th>Comments</th>
  </thead>
  <tr>
    <td><a href="#live-datasets">isLiveDataset</a></td>
    <td><a href="http://schema.org/Boolean">Boolean</a></td>
    <td>ONE</td>
    <td>Whether the dataset is a live dataset.</td>
  </tr>
  <tr>
    <td>citeAs</td>
    <td><a href="http://schema.org/Text">Text</a></td>
    <td>ONE</td>
    <td>"A citation to the dataset itself, or a citation for a publication that describes the dataset. Ideally, citations should be expressed using the <a href="https://www.bibtex.org/">bibtex</a> format.<br>
    Note that this is different from <a href="http://schema.org/citation">schema.org/citation</a>, which is used to make a citation to another publication from this dataset.
    </td>
  </tr>
</table>

### Dataset Versioning/Checkpoints

Datasets may change over time. Versioning is hence important to enable reproducibility and reliable documentation. For this, Croissant uses the combination of two elements: a version, and files checksums.

#### Version

Croissant datasets are versioned using the `version` property defined in [schema.org](http://schema.org). The recommended versioning scheme to use for datasets is`MAJOR.MINOR.PATCH`, following [Semantic Versioning 2.0.0](https://semver.org/spec/v2.0.0.html). More specifically:

- If the `PATCH` version is incremented, the data remains the same, although it might be serialized differently or is packaged using different file formats.
<<<<<<< HEAD
- If the `MINOR` version is incremented, the existing data is the same and can still be retrieved as it: there might be additional data (e.g. new fields, new RecordSet), or even new records in existing RecordSets, as long as the old RecordSets can still be retrieved (eg: the new records are added to a different Split).
=======
- If the `MINOR` version is incremented, the existing data is the same and can still be retrieved as is: there might be additional data (e.g. new fields, new RecordSet), or even new records in existing RecordSets, as long as the old recordSets can still be retrieved (eg: the new records are added to a different Split).
>>>>>>> ab3d7695
- If the `MAJOR` version is incremented, the existing data has been changed (edited, removed or shuffled records across splits), or extended in a way which doesn't allow for easy access to the data as it was at the previous version.

#### Checksums

Each one of the `FileObject`s in a Croissant file may provide a checksum using the [sha256](https://schema.org/sha256) property, which contains the hash of the content of the file.

In versioned datasets, it is strongly recommended to record such checksums for all used `FileObject`s, as it allows for robustly checking whether the downloaded files correspond to the ones which are declared in the Croissant definition.

#### Live Datasets

Live datasets constitute a special form of datasets. The term refers to non-static datasets, whose underlying data evolves continuously (for example, a new snapshot of data is released regularly). However, apart from the underlying change of the data, the logic behind the example generation (e.g. the way the data is extracted, the transformations it undergoes, the main attributes that are collected etc.) is usually stable over time.

For live datasets, the Croissant boolean property `isLiveDataset` should be set to True. Moreover, Croissant recommends not to specify checksum on files which are expected to be updated in the future. For example, if a dataset contains one file per calendar day, days that have already occurred in the past are not expected to change and should provide a checksum. However, if the data for the current day is being refreshed hourly, the Croissant file should not have a checksum until the file is no longer expected to be updated. Failing to update the checksum for an updated file may result in the implementation throwing a checksum error. For live datasets, applications are expected to be aware that the dataset is live and subject to changes going forward. For example, to maintain reproducibility, an application should filter data by dates if new data is added over time. Croissant recommends only updating the `version` property if the dataset structure changes or a backwards-incompatible change is made. For example, if files are updated to reflect more recent data with no other semantic changes, the dataset `version` should not be updated. However, if an update is a major semantic change for users, updating the version property may be appropriate.

##### Example 1: Daily refreshes

A financial dataset corresponding to stock prices is now being used for machine learning. To make analysis more modular, the dataset has been historically organized by year. The dataset was initiated in 2000 and has been constantly updated till today. Each year has a CSV file of the format "stock_data\_&lt;YEAR>.csv", where &lt;YEAR> is the year of the data. The data for the most recent year is updated daily to account for new data. This directory of these files looks something like this:

```text
stock_data_2000.csv
stock_data_2001.csv
stock_data_2002.csv
...
stock_data_2021.csv
stock_data_2022.csv
stock_data_2023.csv
```

Because the dataset is updated continuously, the dataset should set the isLiveDataset to`true`. Assuming the year is 2023, it is safe to add a checksum for files corresponding to years 2000 to 2022 (inclusive). However, Croissant does not recommend setting the checksum for 2023 until the year is 2024 to avoid mismatches between a prior checksum and the current file. Finally, all files corresponding to prior years should trigger a version update if they are changed (e.g., to reflect a bug fix), since the semantics of the dataset have changed (i.e., history was "rewritten"). However, the current year is understood to be incomplete, so appending new data to the data in the current year should not trigger a version update.

##### Example 2: Daily snapshots

The same data from Example 1 is exported at a finer granularity to match the daily refresh of the dataset. Accordingly, the data is "snapshotted" into files of the form "stock_data\_&lt;MONTH>\_&lt;DAY>\_&lt;YEAR>.csv" to reflect the month, day, and year of the data in the file. Each file is only written once—when all data from that date is finalized at the end of day.

```text
stock_data_1_1_2000.csv
stock_data_1_2_2000.csv
stock_data_1_3_2000.csv
...
stock_data_6_8_2023.csv
stock_data_6_9_2023.csv
stock_data_6_10_2023.csv
```

Because the dataset is updated continuously, the dataset should set the `isLiveDataset` property to true. Since all files are written only once, checksums can be included without risk of synchronization issues. The dataset version should only be updated if a backwards-incompatible change is made (e.g., a bug fix to a file), since it is expected that a new file will be added every day.

## Resources

Croissant datasets contain data. Resources describe how that data is organized. Croissant defines two types of resources:

- `FileObject` for individual files that are part of a dataset.
- `FileSet` for homogeneous sets of files that are part of the dataset (e.g., a directory of images).

While [schema.org/Dataset](http://schema.org/Dataset) defines a `distribution` property, it's insufficient to adequately represent the contents of a dataset, as each distribution corresponds to a single downloadable form of the dataset. In practice, datasets often use `distribution` to represent separate files that are part of the dataset, but that is technically not a correct use of the property, and is still insufficient to describe datasets with a more complex layout, which is often the case of ML datasets.

In Croissant, the `distribution` property contains one or more `FileObject` or `FileSet` instead of schema.org's `DataDownload.`

### FileObject

`FileObject` is the Croissant class used to represent individual files that are part of a dataset.

`FileObject` is a general purpose class that inherits from [Schema.org](http://Schema.org) `CreativeWork`, and can be used to represent instances of more specific types of content like `DigitalDocument` and `MediaObject`.

Most of the important properties needed to describe a `FileObject` are defined in the classes it inherits from:

<table>
  <thead>
    <th>Property</th>
    <th>ExpectedType</th>
    <th>Cardinality</th>
    <th>Description</th>
  </thead>
  <tr>
    <td><a href="https://schema.org/name">sc:name</a></td>
    <td><a href="http://schema.org/Text">Text</a></td>
    <td>ONE</td>
    <td>The name of the file. As much as possible, the name should reflect the name of the file as downloaded, including the file extension. e.g. "images.zip".</td>
  </tr>
  <tr>
    <td><a href="https://schema.org/contentUrl">sc:contentUrl</a></td>
    <td><a href="http://schema.org/URL">URL</a></td>
    <td>ONE</td>
    <td>Actual bytes of the media object, for example the image file or video file.</td>
  </tr>
  <tr>
    <td><a href="https://schema.org/contentSize">sc:contentSize</a></td>
    <td><a href="http://schema.org/Text">Text</a></td>
    <td>ONE</td>
    <td>File size in (mega/kilo/…)bytes. Defaults to bytes if a unit is not specified.</td>
  </tr>
  <tr>
    <td><a href="https://schema.org/encodingFormat">sc:encodingFormat</a></td>
    <td><a href="http://schema.org/Text">Text</a></td>
    <td>MANY</td>
    <td>The formats of the file, given as a mime type. Unregistered or niche encoding and file formats can be indicated instead via the most appropriate URL, e.g. defining Web page or a Wikipedia/Wikidata entry.</td>
  </tr>
  <tr>
    <td><a href="https://schema.org/sameAs">sc:sameAs</a></td>
    <td><a href="http://schema.org/URL">URL</a></td>
    <td>MANY</td>
    <td>URL (or local name) of a FileObject with the same content, but in a different format.</td>
  </tr>
  <tr>
    <td><a href="https://schema.org/sha256">sc:sha256</a></td>
    <td><a href="http://schema.org/Text">Text</a></td>
    <td>ONE</td>
    <td>Checksum for the file contents.</td>
  </tr>
</table>

In addition, `FileObject` defines the following property:

<table>
  <thead>
    <th>Property</th>
    <th>ExpectedType</th>
    <th>Cardinality</th>
    <th>Description</th>
  </thead>
  <tr>
    <td>containedIn</td>
    <td><a href="http://schema.org/Text">Text</a></td>
    <td>MANY</td>
    <td>Another <code>FileObject</code> or <code>FileSet</code> that this one is contained in, e.g., in the case of a file extracted from an archive. When this property is present, the <code>contentUrl</code> is evaluated as a relative path within the container object.</td>
  </tr>
</table>

Let's look at a few examples of `FileObject` definitions.

First, a single CSV file:

```json
{
  "@type": "cr:FileObject",
  "@id": "pass_metadata.csv",
  "contentUrl": "https://zenodo.org/record/6615455/files/pass_metadata.csv",
  "encodingFormat": "text/csv",
  "sha256": "0b033707ea49365a5ffdd14615825511"
}
```

Next: An archive and some files extracted from it (represented via the `containedIn` property):

```json
{
  "@type": "cr:FileObject",
  "@id": "ml-25m.zip",
  "contentUrl": "https://files.grouplens.org/datasets/movielens/ml-25m.zip",
  "encodingFormat": "application/zip",
  "sha256": "6b51fb2759a8657d3bfcbfc42b592ada"
},
{
  "@type": "cr:FileObject",
  "@id": "ratings-table",
  "contentUrl": "ratings.csv",
  "containedIn": { "@id": "ml-25m.zip" },
  "encodingFormat": "text/csv"
},
{
  "@type": "cr:FileObject",
  "@id": "movies-table",
  "contentUrl": "movies.csv",
  "containedIn": { "@id": "ml-25m.zip" },
  "encodingFormat": "text/csv"
}
```

### FileSet

In many datasets, data comes in the form of collections of homogeneous files, such as images, videos or text files, where each file needs to be treated as an individual item, e.g., as a training example. `FileSet` is a class that describes such collections of files.

A `FileSet` is a set of files located in a container, which can be an archive `FileObject` or a "manifest" file. A FileSet may also specify inclusion / exclusion filters: these are file patterns that give the user flexibility to define which files should be part of the `FileSet`. For example, include patterns may refer to all images under one or more directories, which exclude patterns may be used to exclude specific images.

`FileSet` extends `sc:Intangible`, and defines the following properties:

<table>
  <thead>
    <th>Property</th>
    <th>ExpectedType</th>
    <th>Cardinality</th>
    <th>Description</th>
  </thead>
  <tr>
    <td>containedIn</td>
    <td>FileObject or FileSet <code>@id</code></td>
    <td>MANY</td>
    <td>The source of data for the <code>FileSet</code>, e.g., an archive. If multiple values are provided for <code>containedIn</code>, then the union of their contents is taken (e.g., this can be used to combine files from multiple archives).</td>
  </tr>
  <tr>
    <td>includes</td>
    <td><a href="http://schema.org/Text"></a>Text</td>
    <td>MANY</td>
    <td>A glob pattern that specifies the files to include.</td>
  </tr>
  <tr>
    <td>excludes</td>
    <td><a href="http://schema.org/Text">Text</a></td>
    <td>MANY</td>
    <td>A glob pattern that specifies the files to exclude.</td>
  </tr>
</table>

The properties `includes` and `excludes` are used to filter the content that should be part of the FileSet. They both use [glob patterns](<https://en.wikipedia.org/wiki/Glob_(programming)>), a common mechanism to specify a set of files along a path, like ".jpg" for all jpg images, or "/foo/pic.jpg" for all jpg images under the "foo" directory whose filename starts with "pic". To get the set of FileObjects included in the FileSet, the include pattern(s) are evaluated first. If multiple `includes` are specified, the union of their results is taken. Then all the files corresponding to the `excludes` patterns are removed from that set. `includes` and `excludes` patterns are evaluated from the root of the `containedIn` contents (e.g., the top level directory extracted from an archive).

Let's now see some examples of how `FileSet` is used:

A zip file containing images:

```json
{
  "@type": "cr:FileObject",
  "@id": "train2014.zip",
  "contentSize": "13510573713 B",
  "contentUrl": "http://images.cocodataset.org/zips/train2014.zip",
  "encodingFormat": "application/zip",
  "sha256": "sha256"
},
{
  "@type": "cr:FileSet",
  "@id": "image-files",
  "containedIn": { "@id": "train2014.zip" },
  "encodingFormat": "image/jpeg",
  "includes": "*.jpg"
}
```

A zip file containing multiple `FileSet`s and `FileObject`s:

```json
{
  "@type": "cr:FileObject",
  "@id": "flores200_dataset.tar.gz",
  "description": "Flores 200 is hosted on a webserver.",
  "contentSize": "25585843 B",
  "contentUrl": "https://tinyurl.com/flores200dataset",
  "encodingFormat": "application/x-gzip",
  "sha256": "c764ffdeee4894b3002337c5b1e70ecf6f514c00"
},
{
  "@type": "cr:FileSet",
  "@id": "files-dev",
  "description": "dev files are inside the tar.",
  "containedIn": { "@id": "flores200_dataset.tar.gz" },
  "encodingFormat": "application/json",
  "includes": "flores200_dataset/dev/*.dev"
},
{
  "@type": "cr:FileSet",
  "@id": "files-devtest",
  "description": "devtest files are inside the tar.",
  "containedIn": { "@id": "flores200_dataset.tar.gz" },
  "encodingFormat": "application/json",
  "includes": "flores200_dataset/devtest/*.devtest"
},
{
  "@type": "cr:FileObject",
  "@id": "metadata-dev",
  "description": "Contains labels for the records in each line in the dev files.",
  "contentUrl": "flores200_dataset/metadata_dev.tsv",
  "containedIn": { "@id": "flores200_dataset.tar.gz" },
  "encodingFormat": "text/tsv"
},
{
  "@type": "cr:FileObject",
  "@id": "metadata-devtest",
  "description": "Contains labels for the records in each line in the devtest files.",
  "contentUrl": "flores200_dataset/metadata_devtest.tsv",
  "containedIn": { "@id": "flores200_dataset.tar.gz" },
  "encodingFormat": "text/tsv"
}
```

## RecordSets

While `FileObject` and `FileSet` describe the resources contained in a dataset, they do not tell us anything about the way the content within the resources is organized. This is the role of `RecordSet`.

A key challenge is that ML data comes in many different formats, including unstructured formats such as text, audio and video, and structured ones such as CSV and JSON. All these formats, no matter their level of machine-readable structuredness, need to be loaded into a common representation for ML purposes, and sometimes combined despite their heterogeneity.

`RecordSet` provides a common structure description that can be used across different modalities, in terms of records that may contain multiple fields. Unstructured content, like text and images, is represented as single-field records. Tabular data yields one record per row in the table, with fields for each column. Tree-structured data can be described with sub-fields, or with fields representing multi-dimensional arrays.

Let's introduce the relevant classes first, before illustrating how they are used through examples.

### RecordSet

A `RecordSet` describes a set of structured records obtained from one or more data sources (typically a file or set of files) and the structure of these records, expressed as a set of fields (e.g., the columns of a table). A `RecordSet` can represent flat or nested data.

In addition to `Field`s, RecordSet also supports defining a `key` for the records, i.e., one or more fields whose values are unique across the records. In case the RecordSet represents a small enumeration of values, those can be embedded directly via the `data` property. Larger `RecordSet`s will reference `FileObject`s or `FileSet`s for their data, via their field definitions, as we will see below.

`RecordSet` is a subclass of [sc:Intangible](https://schema.org/Intangible). It defines the following additional properties:

<table>
  <thead>
    <th>Property</th>
    <th>ExpectedType</th>
    <th>Cardinality</th>
    <th>Description</th>
  </thead>
  <tr>
    <td>field</td>
    <td>Field</td>
    <td>MANY</td>
    <td>A data element that appears in the records of the <code>RecordSet</code> (e.g., one column of a table).</td>
  </tr>
  <tr>
    <td>key</td>
    <td><a href="http://schema.org/Text">Text</a></td>
    <td>MANY</td>
    <td>One or more fields whose values uniquely identify each record in the <code>RecordSet</code>. (See example below.)</td>
  </tr>
  <tr>
    <td>data</td>
    <td>JSON</td>
    <td>MANY</td>
    <td>One or more records that constitute the data of the <code>RecordSet</code>.</td>
  </tr>
  <tr>
    <td>examples</td>
    <td>
      JSON<br>
      <a href="http://schema.org/URL">URL</a>
    </td>
    <td>MANY</td>
    <td>One or more records provided as example content of the <code>RecordSet</code>, or a reference to data source that contains examples.</td>
  </tr>
  <tr>
    <td>annotation</td>
    <td>
      Field
    </td>
    <td>MANY</td>
    <td>One or more data-level annotations that apply to the entire record.</td>
  </tr>
</table>

### Field

A `Field` represents one or more properties of a `RecordSet`, such as a column of a table, Exif data, or a nested data structure.

`Field` is a subclass of [sc:Intangible](https://schema.org/Intangible). It defines the following additional properties:

<table>
  <thead>
    <th>Property</th>
    <th>ExpectedType</th>
    <th>Cardinality</th>
    <th>Description</th>
  </thead>
  <tr>
    <td>source</td>
    <td>
      DataSource<br>
      <a href="http://schema.org/URL">URL</a>
    </td>
    <td>ONE</td>
    <td>The data source of the field. This will generally reference a <code>FileObject</code> or <code>FileSet</code>'s contents (e.g., a specific column of a table).</td>
  </tr>
  <tr>
    <td>dataType</td>
    <td>DataType</td>
    <td>MANY</td>
    <td>The data type of the field, identified by the URI of the corresponding class. It could be either an atomic type (e.g, <code>sc:Integer</code>) or a semantic type (e.g., <code>sc:GeoLocation</code>).</td>
  </tr>
  <tr>
    <td>isArray</td>
    <td><a href="http://schema.org/Boolean">Boolean</a></td>
    <td>ONE</td>
    <td>If true, then the Field is an array of values of type dataType. If `arrayShape` is not specified, it will default to `(-1,)`, i.e. a one-dimensional array of unknown shape.</td>
  </tr>
  <tr>
    <td>arrayShape</td>
    <td><a href="http://schema.org/Text">Text</a></td>
    <td>ONE</td>
    <td>The shape of the array as a comma-separated string. `-1` indicates dimensions of unknown/unspecified size. `(-1,)` represents a simple list. If specified,  then `is_array` must be True.</td>
  </tr>
  <tr>
    <td>equivalentProperty</td>
    <td><a href="http://schema.org/URL">URL</a></td>
    <td>MANY</td>
    <td>A property that is equivalent to this Field. Used in the case a dataType is specified on the RecordSet to map specific fields to specific properties associated with that dataType.</td>
  </tr>
  <tr>
    <td>references</td>
    <td>Field <code>@id</code></td>
    <td>MANY</td>
    <td>A list of references to other <code>RecordSet</code> <code>Field</code>s. This is the equivalent of a foreign key reference in a relational database. Missing or circular references should result in an error.</td>
  </tr>
  <tr>
    <td>subField</td>
    <td>Field <code>@id</code></td>
    <td>MANY</td>
    <td>A list of references to <code>Field</code>s that are nested within this one. Missing or circular references should result in an error.</td>
  </tr>
  <tr>
    <td>parentField</td>
    <td>Field <code>@id</code></td>
    <td>MANY</td>
    <td>A list of references to one or more <code>Field</code>s. A special case of <code>SubField</code> that should be hidden because it references a <code>Field</code> that already appears in the <code>RecordSet</code>. Missing or circular references should result in a warning.</td>
  </tr>
  <tr>
    <td>annotation</td>
    <td>
      Field
    </td>
    <td>MANY</td>
    <td>One or more data-level annotations that apply to the field.</td>
  </tr>
</table>

Each field has a `name`, which is its unique identifier within the `RecordSet`, and a `dataType`, which can be either an atomic data type or a semantic type (more on that below).

`source` is the property that is used to specify where the data for the field comes from. This may be a `FileObject` or `FileSet`, or a specific subset (e.g., a particular column in a table, or values extracted through a regular expression).

A `Field` may reference another `Field` in another `RecordSet`, similarly to foreign keys in relational databases, so that they can be joined together.

Let's see a simple example: The ratings `RecordSet` below defines the fields user_id, movie_id, rating and timestamp. The movie_id field is a reference to another `RecordSet`, movies.

```json
{
  "@type": "cr:RecordSet",
  "@id": "ratings",
  "key": [{ "@id": "ratings/user_id" }, { "@id": "ratings/movie_id" }],
  "field": [
    {
      "@type": "cr:Field",
      "@id": "ratings/user_id",
      "dataType": "sc:Integer",
      "source": {
        "fileObject": { "@id": "ratings-table" },
        "extract": {
          "column": "userId"
        }
      }
    },
    {
      "@type": "cr:Field",
      "@id": "ratings/movie_id",
      "dataType": "sc:Integer",
      "source": {
        "fileObject": { "@id": "ratings-table" },
        "extract": {
          "column": "movieId"
        }
      },
      "references": {
        "@idfield": "movies/movie_id"
      }
    },
    {
      "@type": "cr:Field",
      "@id": "ratings/rating",
      "description": "The score of the rating on a five-star scale.",
      "dataType": "sc:Float",
      "source": {
        "fileObject": { "@id": "ratings-table" },
        "extract": {
          "column": "rating"
        }
      }
    },
    {
      "@type": "cr:Field",
      "@id": "ratings/timestamp",
      "dataType": "sc:Integer",
      "source": {
        "fileObject": { "@id": "ratings-table" },
        "extract": {
          "column": "timestamp"
        }
      }
    }
  ]
}
```

The ratings `RecordSet` above corresponds to a CSV table, declared elsewhere as a ratings table `FileObject`. Each field specifies as a source the corresponding column of the CSV file.

### DataSource

`RecordSet`s specify where to get their data via the `dataSource` property of Field. `DataSource` is the class describing the data that can be extracted from files to populate a `RecordSet`. This class should be used when the data coming from the source needs to be transformed or formatted to be included in the ML dataset; otherwise a simple `Reference` can be used instead to point to the source.

`DataSource` is a subclassOf: [sc:Intangible](https://schema.org/Intangible) and defines the following properties:

<table>
  <thead>
    <th>Property</th>
    <th>ExpectedType</th>
    <th>Cardinality</th>
    <th>Description</th>
  </thead>
  <tr>
    <td>fileObject</td>
    <td>FileObject <code>@id</code></td>
    <td>ONE</td>
    <td>The id of the <code>FileObject</code> source of the data.</td>
  </tr>
  <tr>
    <td>fileSet</td>
    <td>FileSet <code>@id</code></td>
    <td>ONE</td>
    <td>The id of the <code>FileSet</code> source of the data.</td>
  </tr>
  <tr>
    <td>recordSet</td>
    <td>RecordSet <code>@id</code></td>
    <td>ONE</td>
    <td>The id of the referenced <code>RecordSet</code> source.</td>
  </tr>
  <tr>
    <td>extract</td>
    <td>Extract</td>
    <td>ONE</td>
    <td>The extraction method from the provided source.</td>
  </tr>
  <tr>
    <td>transform</td>
    <td>Transform</td>
    <td>MANY</td>
    <td>A transformation to apply on source data on top of the extracted method as specified through <code>extract</code>, e.g., a regular expression or a JSON path</td>
  </tr>
  <tr>
    <td>format</td>
    <td>Format</td>
    <td>ONE</td>
    <td>A format to parse the values of the data from text, e.g., a date format or number format.</td>
  </tr>
</table>

We now describe each of these properties and the corresponding classes in more detail.

#### Extract

Sometimes, not all the data from the source is needed, but only a subset. The `Extract` class can be used to specify how to do that, depending on the type of the data. Here is a breakdown:

<table>
  <thead>
    <th>Source type</th>
    <th>Property</th>
    <th>Expected property value</th>
    <th>Result</th>
  </thead>
  <tr>
    <td>FileObject or FileSet</td>
    <td>fileProperty</td>
    <td>One of:
      <ul>
        <li><code>fullpath</code>: The full path to the file within the Croissant extraction or download folders. Example: <code>data/train/metadata.csv</code>.</li>
        <li><code>filename</code>: The name of the file. In <code>data/train/metadata.csv</code>, the file name is <code>metadata.csv</code>.</li>
        <li><code>content</code>: The byte content of the file.</li>
        <li><code>lines</code>: The byte content of each line in the file.</li>
        <li><code>lineNumbers</code>: The number of each line in the file (starting from 0).</li>
      </ul>
    </td>
    <td>The corresponding property for the FileObject, e.g., the filename.</td>
  </tr>
  <tr>
    <td>CSV (FileObject)</td>
    <td>column</td>
    <td>A column name</td>
    <td>Values in the specified column.</td>
  </tr>
  <tr>
    <td>JSON</td>
    <td>jsonPath</td>
    <td>A <a href="https://goessner.net/articles/JsonPath/">JSONPath</a> expression</td>
    <td>The value(s) obtained by evaluating the JSON path expression.</td>
  </tr>
</table>

#### Transform

Croissant supports a few simple transformations that can be applied on the source data:

- delimiter: split a string into an array using the supplied character.
- regex: A regular expression to parse the data.
- jsonPath: A JSON path to evaluate on the (JSON) data source.

For example, to extract information from a filename using a regular expression, we can write:

```json
{
  "fileSet": {
    "@id": "files"
  },
  "extract": {
    "fileProperty": "filename"
  },
  "transform": {
    "regex": "^(train|val|test)2014/.*\\.jpg$"
  }
}
```

#### Format

A format string used to parse the values coming from a `DataSource`. For example, a date may be represented as the string "2022/11/10", and interpreted into the correct date via the format "yyyy/MM/dd". Formats correspond to a target data type.

Here are some formats that can be used in Croissant:

<table>
  <thead>
    <th>Data types</th>
    <th>Format</th>
    <th>Example</th>
  </thead>
  <tr>
    <td>
      <a href="http://schema.org/Date">sc:Date</a><br>
      <a href="http://schema.org/DateTime">sc:DateTime</a>
    </td>
    <td><a href="https://cldr.unicode.org/translation/date-time/date-time-patterns">CLDR Date/Time Patterns</a></td>
    <td>MM/dd/yyyy</td>
  </tr>
  <tr>
    <td>
      <a href="http://schema.org/Number">sc:Number</a><br>
      <a href="http://schema.org/Float">sc:Float</a><br>
      <a href="http://schema.org/Integer">sc:Integer</a>
    </td>
    <td><a href="https://cldr.unicode.org/translation/number-currency-formats/number-and-currency-patterns">CLDR Number and Currency patterns</a></td>
    <td>0.##E0 (scientific notation with max 2 decimals).</td>
  </tr>
  <tr>
    <td>cr:BoundingBox</td>
    <td><a href="https://keras.io/api/keras_cv/bounding_box/formats/">Keras bounding box format</a></td>
    <td>CENTER_XYWH</td>
  </tr>
</table>

Note that this list is not exhaustive, and not all Croissant implementations will support all formats.

### Data Types

Specifying data types on the `Fields` of `RecordSets` is crucial for data validation, and downstream processing, e.g., to enable ML frameworks to automatically populate the right data structures when loading datasets.

Croissant supports two kinds of data types: simple, atomic data types such as integers and strings, and semantic data types, which convey more meaning and can be structured (more on that below).

Data types can be specified at two levels:

- On individual `Field`s, to specify a type that each value of that specific field will conform to. This is a standard notion of typing, similar to, say, assigning a type to a column in a database table.
- On an entire `RecordSet`, to specify a type that each record conforms to, as well as possibly mandatory fields.

#### DataType

The data type of values expected for a `Field` in a `RecordSet`. This class is inspired by the `Datatype` class in [CSVW](https://csvw.org/). In addition to simple atomic types, types can be semantic types, such as `schema.org` classes, as well types defined in other vocabularies.

A field may have more than a single assigned `dataType`, in which case at least one must be an atomic data type (e.g.: `sc:Text`), while other types can provide more semantic information, possibly in the context of ML.

Commonly used atomic data types:

<table>
  <thead>
    <th>dataType</th>
    <th>Usage</th>
  </thead>
  <tr>
    <td><a href="https://schema.org/Boolean">sc:Boolean</a></td>
    <td>Describes a boolean.</td>
  </tr>
  <tr>
    <td><a href="https://schema.org/Date">sc:Date</a></td>
    <td>Describes a date.</td>
  </tr>
 <tr>
    <td><a href="https://schema.org/Time">sc:Time</a></td>
    <td>Describes a time.</td>
  </tr>
  <tr>
    <td><a href="https://schema.org/DateTime">sc:DateTime</a></td>
    <td>Describes a combination of date and time of day.</td>
  </tr>
  <tr>
    <td><a href="https://schema.org/Float">sc:Float</a></td>
    <td>Describes a float.</td>
  </tr>
  <tr>
    <td><a href="https://schema.org/Integer">sc:Integer</a></td>
    <td>Describes an integer.</td>
  </tr>
  <tr>
    <td><a href="https://schema.org/Text">sc:Text</a></td>
    <td>Describes a string.</td>
  </tr>
</table>

Other data types commonly used in ML datasets:

<table>
  <thead>
    <th>dataType</th>
    <th>Usage</th>
  </thead>
  <tr>
    <td><a href="https://schema.org/ImageObject">sc:ImageObject</a></td>
    <td>Describes a field containing the content of an image (pixels).</td>
  </tr>
  <tr>
    <td><a href="http://mlcommons.org/schema/BoundingBox">cr:BoundingBox</a></td>
    <td>Describes the coordinates of a bounding box (4-number array). Refer to the section "ML-specific features > Bounding boxes".</td>
  </tr>
 <tr>
    <td><a href="https://schema.org/VideoObject">sc:VideoObject</a></td>
    <td>Describes a field containing the content of a video file.</td>
  </tr>
  <tr>
    <td><a href="http://mlcommons.org/schema/Split">cr:Split</a></td>
    <td>Describes a RecordSet used to divide data into multiple sets according to intended usage with regards to models. Refer to the section "ML-specific features > Splits".</td>
  </tr>
</table>

#### Using data types from other vocabularies

Croissant datasets can use data types from other vocabularies, such as Wikidata. These may be supported by the tools consuming the data, but don’t need to. For example:

<table>
  <thead>
    <th>dataType</th>
    <th>Usage</th>
  </thead>
  <tr>
    <td>
      <a href="https://www.wikidata.org/wiki/Q48277">wd:Q48277</a><br>
      (gender)
    </td>
    <td>Describes a Field or a RecordSet whose values are indicative of someone’s gender. This could be used for instance by RAI frameworks and tools to flag possible biases in the data. Values for this RecordSet can be associated with specific gender URLs (eg: <a href="https://www.wikidata.org/wiki/Q6581097">wd:Q6581097</a>, <a href="https://www.wikidata.org/wiki/Q6581072">wd:Q6581072</a>, etc.). Refer to the "Typed RecordSets > Enumerations" section for an example.</td>
  </tr>
</table>

In the following example, `color_sample` is a field containing an image, but with no associated machine-readable semantics.

```json
{
  "@id": "images/color_sample",
  "@type": "cr:Field",
  "dataType": "sc:ImageObject"
}
```

In the following example, the `url` field is expected to be a URL, whose semantic type is [City](https://www.wikidata.org/wiki/Q515), so one will expect values of this field to be URLs referring to cities (e.g.: "<https://www.wikidata.org/wiki/Q90>").

```json
{
  "@id": "cities/url",
  "@type": "cr:Field",
  "dataType": ["https://schema.org/URL", "https://www.wikidata.org/wiki/Q515"]
}
```

#### Typing RecordSets

As mentioned above, Croissant supports setting the `dataType` of an entire `RecordSet`. This means that the records it contains are instances of the corresponding data type. For example, if a `RecordSet` has the data type [sc:GeoCoordinates](http://schema.org/GeoCoordinates), then its records will be geopoints with a latitude and a longitude.

More generally, when a `RecordSet`is assigned a `dataType`, some or all of its fields must be mapped to properties associated with the data type. This can be done in two ways:

- Either the `@id` of the field has the name of the property as a suffix, e.g., a field with `@id` "cities/latitude" corresponds to the property "[sc:latitude](http://schema.org/latitude)" associated with the data type [sc:GeoCoordinates](http://schema.org/GeoCoordinates).
- Or there is an explicit mapping specified on the Field, via the property `equivalentProperty`.

When a field is mapped to a property, it can inherit the range type of that property (e.g., latitude and longitude can be or of type Text or Number). It may also specify a more restrictive type, as long as it doesn't contradict the range of the property (e.g., require the values of latitude and longitude to be of type Float).

A cities `RecordSet` with fields implicitly mapped to latitude and longitude:

```json
{
  "@id": "cities",
  "@type": "cr:RecordSet",
  "dataType": "sc:GeoCoordinates",
  "field": [
    {
      "@id": "cities/latitude",
      "@type": "cr:Field"
    },
    {
      "@id": "cities/longitude",
      "@type": "cr:Field"
    }
  ]
}
```

A cities `RecordSet` with fields explicitly mapped to latitude and longitude:

```json
{
  "@id": "cities",
  "@type": "cr:RecordSet",
  "dataType": "sc:GeoCoordinates",
  "field": [
    {
      "@id": "cities/lat",
      "@type": "cr:Field",
      "equivalentProperty": "sc:latitude"
    },
    {
      "@id": "cities/long",
      "@type": "cr:Field",
      "equivalentProperty": "sc:longitude"
    }
  ]
}
```

Note that, just like for `Field`, a RecordSet might specify multiple `dataType`s, and have separate fields mapping to their respective properties. We will see below how this feature is used to specify ML-specific information such as splits.

### Embedding data

While `RecordSet`s generally describe data that is stored in separate files, it is sometimes useful to include the data of a `RecordSet` directly in the Croissant dataset definition:

- **Enumerations**: Some `RecordSet`s represent small enumerations of values that are referenced by fields in other `RecordSet`s. Creating a separate data file for them would be too much of an overhead.
- **Examples**: It is often useful to include a few examples of data in `RecordSet`s, so that users can get an idea of their contents without downloading the corresponding data files. This is particularly important if the dataset is not available for free, or requires access credentials.

#### Data

For enumerations, `RecordSet` provides a `data` property with the range JSON Text.

In the JSON list of the value of the property, each element corresponds to a record, and uses keys that correspond to the fields of the `RecordSet`. For example:

```json
{
  "@type": "cr:RecordSet",
  "@id": "gender_enum",
  "description": "Maps gender ids (0, 1) to labeled values.",
  "key": { "@id": "gender_enum/id" },
  "field": [
    { "@id": "gender_enum/id", "@type": "cr:Field", "dataType": "sc:Integer" },
    { "@id": "gender_enum/label", "@type": "cr:Field", "dataType": "sc:String" }
  ],
  "data": [
    { "gender_enum/id": 0, "gender_enum/label": "Male" },
    { "gender_enum/id": 1, "gender_enum/label": "Female" }
  ]
}
```

#### Examples

For providing examples, `RecordSet` provides an `examples` property. The value of the `examples` property is similar to that of the `data` property. The main difference is that examples are only a (small) subset of the values of the `RecordSet`, while data contains all the records of the corresponding `RecordSet`.

If the example values cannot easily be provided directly within the Croissant description, e.g., in the case of images, the examples property can point to another data source. This may be a FileObject or FileSet for simple cases, or another RecordSet for more complex cases.

### Joins

Croissant provides a simple mechanism to create a "foreign key" reference between fields of RecordSets. The property `references` of `RecordSet` means that values in the `Field` that contains the reference are taken from the values of the target `Field`. The target is generally the key of the target `RecordSet`.

For example, the `ratings` `RecordSet` below has a `movie_id` field that references the `movies` `RecordSet`.

```json
{
  "@type": "cr:RecordSet",
  "@id": "ratings",
  "field": [
    {
      "@type": "cr:Field",
      "@id": "ratings/movie_id",
      "dataType": "sc:Integer",
      "source": {
        "fileObject": { "@id": "ratings-table" },
        "extract": { "column": "movieId" }
      },
      "references": { "@id": "movies/movie_id" }
    }
  ]
}
```

Once a reference is defined, Croissant supports joining `RecordSet`s by "bringing in" properties from the referenced `RecordSet`.

Expanding the example above, the ratings `RecordSet` can have a movie_title Field that comes from the movies `RecordSet`:

```json
{
  "@type": "cr:RecordSet",
  "@id": "ratings",
  "field": [
    {
      "@type": "cr:Field",
      "@id": "ratings/movie_id",
      "dataType": "sc:Integer",
      "source": {
        "fileObject": { "@id": "ratings-table" },
        "extract": {
          "column": "movieId"
        }
      },
      "references": {
        "@id": "movies/movie_id"
      }
    },
    {
      "@type": "cr:Field",
      "@id": "ratings/movie_title",
      "dataType": "sc:Text",
      "source": {
        "@id": "movies/movie_title"
      }
    }
  ]
}
```

This joining feature makes it easy to create denormalized `RecordSet`s, which are commonly used in ML workflows.

While the above example joins two tabular files, joining is also possible between structured and unstructured data. This next example shows how to combine in the same `RecordSet` some images that come from a zipped directory with additional features extracted from a CSV file. `FileObject` definitions are omitted for brevity.

```json
"recordSet": [
  {
    "@type": "cr:RecordSet",
    "@id": "images",
    "key": { "@id": "images/hash" },
    "field": [
      {
        "@type": "cr:Field",
        "@id": "images/hash",
        "description": "The hash of the image, as computed from YFCC-100M.",
        "dataType": "sc:Text",
        "source": {
          "fileSet": { "@id": "image-files" },
          "extract": { "fileProperty": "filename" },
          "transform": { "regex": "([^\\/]*)\\.jpg" }
        },
        "references": { "@id": "metadata/hash" }
      },
      {
        "@type": "cr:Field",
        "@id": "images/image_content",
        "description": "The content of the image.",
        "dataType": "sc:ImageObject",
        "source": {
          "fileSet": { "@id": "image-files" },
          "extract": { "fileProperty": "content" }
        }
      },
      {
        "@type": "cr:Field",
        "@id": "images/creator_uname",
        "description": "Unique name of photo creator.",
        "dataType": "sc:Text",
        "source": {
          "fileObject": { "@id": "metadata" },
          "extract": { "column": "unickname" }
        }
      },
      {
        "@type": "cr:Field",
        "@id": "images/date_taken",
        "description": "The date the photo was taken.",
        "dataType": "sc:Date",
        "source": {
          "fileObject": { "@id": "metadata" },
          "extract": { "column": "datetaken" },
          "transform": { "format": "%Y-%m-%d %H:%M:%S.%f" }
        }
      }
    ]
  }
]
```

### Annotating Data

Annotations are a general mechanism to attach additional information to other pieces of data. Annotations can be used in multiple use cases, including: statistics, provenance (including human annotator information), labels (textual or otherwise).

Croissant defines annotations as a special kind of field that annotates its container. Annotations can be specified both at the field and at the RecordSet level.

Consider the following example, in which the field-level annotation `images/label` applies to the field `images/image`. 

```json
{"@type": "cr:RecordSet", "@id": "images",
  "field": [
    { "@type": "cr:Field", "@id": "images/image", ... ,
      "annotation": {
        "@type": "cr:Field", "@id": "images/label", 
        "dataType": ["sc:Text", "cr:Label"]
      }
    }
  ]
}
```

Annotations can also appear at the level of a RecordSet. A RecordSet-level annotation applies to the entire record. In the example below, `ratings` is a structured annotation that contains two sub-fields, `user_id` and `rating`.

```json
{
  "@type": "cr:RecordSet",
  "@id": "movies",
  "field": [
    { "@type": "cr:Field", "@id": "movies/movie_id", ...},
    { "@type": "cr:Field", "@id": "movies/title", ...},
    { "@type": "cr:Field", "@id": "movies/genre", ...}
  ],
  "annotation" : {
    "@type": "cr:Field", "@id": "movies/ratings", 
    subField: [
      { "@type": "cr:Field", "@id": "movies/ratings/user_id", ...}, 
      { "@type": "cr:Field", "@id": "movies/ratings/rating", ...}, 
    ]  
  }
}
```

### Hierarchical RecordSets

Croissant `RecordSet`s provide two mechanisms to represent hierarchical data:

#### Nested Fields

`Field`s may be nested inside other fields, via the `subField` property, which makes it possible to group fields logically inside records: for example, a field of type `sc:GeoCoordinates` may have two `subField`s: latitude and longitude. Here is what it looks like:

```json
{
  "@type": "cr:Field",
  "@id": "gps_coordinates",
  "description": "GPS coordinates where the image was taken.",
  "dataType": "sc:GeoCoordinates",
  "subField": [
    {
      "@type": "cr:Field",
      "@id": "gps_coordinates/latitude",
      "dataType": "sc:Float",
      "source": {
        "fileObject": { "@id": "metadata" },
        "extract": { "column": "latitude" }
      }
    },
    {
      "@type": "cr:Field",
      "@id": "gps_coordinates/longitude",
      "dataType": "sc:Float",
      "source": {
        "fileObject": { "@id": "metadata" },
        "extract": { "column": "longitude" }
      }
    }
  ]
}
```

Note that the values of these fields may still come from a "flat" source, such as two separate columns of a table, as in the example above.

Furthermore the field ids "gps_coordinates/latitude" and "gps_coordinates/longitude" are not arbitrary: they correspond to the "latitude" and "longitude" properties associated with the [sc:GeoCoordinates](http://schema.org/GeoCoordinates) type. This uses the same property mapping mechanism we introduced in Section [Typing RecordSets](#typing-recordsets).

## ML-specific Features

We now introduce a number of features that are useful in the context of ML data. These are implemented using the primitives defined in the previous sections, generally as new classes or properties defined in the Croissant namespace. ML-specific features are experimental and subject to change based on the needs of ML users.

### Categorical Data

In machine learning applications, it's often useful to know that some of the data is categorical in nature, and has a finite set of values that can be used, say, for classification. Croissant represents that information by using the [sc:Enumeration](https://schema.org/Enumeration) class from [schema.org](https://schema.org), as a `dataType` on `RecordSet`s that hold categorical data.

These RecordSets must define a `name` field conforming with the [sc:name](https://schema.org/name) definition, i.e. a human-readable text naming the item. They must also specify a key to identify each possible instance. Enumerations should have a `url` field, which can also be used to uniquely refer to each instance.

For example, the [COCO](https://cocodataset.org/#format-data) dataset defines categories and super-categories ([Croissant definition](https://github.com/mlcommons/croissant/blob/main/datasets/1.0/coco2014/metadata.json)), to which are associated other parts of the dataset. Using Croissant, one can describe the COCO super-categories the following way:

```json
{
  "@id": "supercategories",
  "@type": "cr:RecordSet",
  "dataType": "sc:Enumeration",
  "key": { "@id": "supercategories/name" },
  "field": [
    {
      "@id": "supercategories/name",
      "@type": "cr:Field",
      "dataType": "sc:Text"
    }
  ],
  "data": [
    { "supercategories/name": "animal" },
    { "supercategories/name": "person" }
  ]
}
```

As other `RecordSet`s data, `sc:Enumeration` values can be defined inline (above example), or from another source of data. The following example, also extracted from the Croissant definition of COCO dataset, shows a slightly more complex `sc:Enumeration` `RecordSet` used to define the categories, where:

- The enumeration key is not the `@id` field.
- The data is not defined inline.
- There are other fields, in this case a reference to the supercategory defined in the previous example, also showing how `sc:Enumeration` `RecordSet`s can be used.

```json
{
  "@id": "categories",
  "@type": "cr:RecordSet",
  "dataType": "sc:Enumeration",
  "key": { "@id": "categories/identifier" },
  "field": [
    {
      "@id": "categories/identifier",
      "@type": "cr:Field",
      "dataType": "sc:Integer",
      "source": { "@id": "instancesperson_annotations/categories/id" }
    },
    {
      "@id": "categories/name",
      "@type": "cr:Field",
      "dataType": "sc:Text",
      "source": { "@id": "instancesperson_annotations/categories/name" }
    },
    {
      "@id": "categories/supercategory",
      "@type": "cr:Field",
      "dataType": "sc:Text",
      "references": { "@id": "supercategories/name" },
      "source": {
        "@id": "instancesperson_annotations/categories/supercategory"
      }
    }
  ]
}
```

Finally, the following example shows an enumeration featuring the `url` field to describe the semantic meaning of the enumeration values. It is extracted from the [Titanic Croissant definition](https://github.com/mlcommons/croissant/blob/main/datasets/1.0/titanic/metadata.json), and is used to define the passenger's gender. Wikidata URLs are used to define both the meaning of the general enumeration (gender - Q48277) as well as the meaning of individual enumeration values (female - Q6581072, male - Q6581097).

```json
{
  "@id": "genders",
  "@type": "cr:RecordSet",
  "dataType": ["sc:Enumeration", "wd:Q48277"],
  "key": { "@id": "genders/name" },
  "field": [
    { "@id": "genders/name", "@type": "cr:Field", "dataType": "sc:Text" },
    { "@id": "genders/url", "@type": "cr:Field", "dataType": "sc:URL" }
  ],
  "data": [
    { "genders/name": "female", "genders/url": "wd:Q6581072" },
    { "genders/name": "male", "genders/url": "wd:Q6581097" }
  ]
}
```

### Splits

ML datasets may come in [different data splits, intended to be used for different steps of a model building](https://en.wikipedia.org/wiki/Training,_validation,_and_test_data_sets), usually training, validation and test.

The Croissant format allows for the data to be split arbitrarily into one or multiple splits, which for example allows dataset consumers to load a specific split. This is done by:

1. defining the `cr:Split` semantic `dataType`; and by
2. referring to those split definitions from the partitioned `RecordSet`(s).

For example, the following `RecordSet` defines the "train", "val" and "test" splits as defined by the COCO dataset authors.

```json
{
  "@id": "splits",
  "@type": "cr:RecordSet",
  "dataType": "cr:Split",
  "key": { "@id": "splits/name" },
  "field": [
    { "@id": "splits/name", "@type": "cr:Field", "dataType": "sc:Text" },
    { "@id": "splits/url", "@type": "cr:Field", "dataType": "cr:Split" }
  ],
  "data": [
    { "splits/name": "train", "splits/url": "cr:TrainingSplit" },
    { "splits/name": "val", "splits/url": "cr:ValidationSplit" },
    { "splits/name": "test", "splits/url": "cr:TestSplit" }
  ]
}
```

The example above illustrates the benefit of the `url` field, used to disambiguate the meaning of names possibly designating the same concept (e.g. "train" and "training").

Once a datasets splits have been defined, any `RecordSet` can refer to those using a regular field, as done in the following example, also extracted from the COCO dataset croissant definition:

```json
{
  "@id": "images",
  "@type": "cr:RecordSet",
  "field": [
    {
      "@id": "images/split",
      "@type": "cr:Field",
      "source": {
        "fileSet": { "@id": "image-files" },
        "extract": { "fileProperty": "fullpath" },
        "transform": {
          "regex": "^(train|val|test)2014.zip/.+2014/.*\\.jpg$"
        }
      },
      "references": { "@id": "splits/name" }
    }
  ]
}
```

Note that the field here is named "split", but doesn’t need to: the fact that this is an ML split comes from the `dataType` of the `RecordSet` it refers to. As one would expect, tools working with the Croissant config format can infer the data files needed for each split. So if a user requests loading only the validation split of the COCO 2014 dataset, the tool working with Croissant knows to download the file "val2014.zip", but not "train2014.zip" and "test2014.zip".

### Label Data

Most ML workflows use label data. In Croissant, we identify label data using the class `cr:Label`. Labels will typically appear as fields in a `RecordSet`. The default semantics is that labels apply to the record they are defined in.

```json
{
  "@type": "cr:RecordSet",
  "@id": "images",
  "field": [
    {
      "@type": "cr:Field",
      "@id": "images/image"
    },
    {
      "@type": "cr:Field",
      "@id": "images/label",
      "dataType": ["sc:Text", "cr:Label"]
    }
  ]
}
```

The `cr:Label` data type can also be applied to a complex Field that contains multiple annotations. The following example, extracted from the COCO2014 Croissant definition, defines the annotations `Field` as being a label of the images `RecordSet`.

```json
{
  "@type": "cr:RecordSet",
  "@id": "images",
  "key": { "@id": "images/image_id" },
  "field": [
    {
      "@type": "cr:Field",
      "@id": "images/image_id"
    },
    {
      "@type": "cr:Field",
      "@id": "images/image_content",
      "dataType": "sc:ImageObject"
    },
    {
      "@type": "cr:Field",
      "@id": "images/annotations",
      "dataType": "cr:Label",
      "subField": [
        {
          "@type": "cr:Field",
          "@id": "images/annotations/id"
        },
        {
          "@type": "cr:Field",
          "@id": "images/annotations/category_id"
        },
        {
          "@type": "cr:Field",
          "@id": "images/annotations/bbox",
          "dataType": "cr:BoundingBox"
        }
      ]
    }
  ]
}
```

### VideoObject

Croissant uses Schema.org [VideoObject](https://schema.org/VideoObject) to represent a Video feature, as in the example:

```json
{
  "@type": "cr:Field",
  "@id": "recordset/video",
  "dataType": "sc:VideoObject",
  "source": {
    "fileSet": { "@id": "parquet-files-for-recordset" },
    "extract": { "column": "video" },
  }
}
```

### BoundingBox

Bounding boxes are common annotations in computer vision. They describe imaginary rectangles that outline objects or groups of objects in images or videos. Croissant defines the type `cr:BoundingBox` that interprets any 4-float array as a bounding box. In order to interpret the values, Croissant supports adding a format specification using the [Keras bounding box format](https://keras.io/api/keras_cv/bounding_box/formats/), specified through the property `cr:format`.

```json
{
  "@type": "cr:Field",
  "@id": "images/annotations/bbox",
  "description": "The bounding box around annotated object[s].",
  "dataType": "cr:BoundingBox",
  "source": {
    "fileSet": { "@id": "instancesperson_keypoints_annotations" },
    "extract": { "column": "bbox" },
    "format": "CENTER_XYWH"
  }
}
```

### SegmentationMask

Segmentation masks are common annotations in computer vision. They describe pixel-perfect zones that outline objects or groups of objects in images or videos. Croissant defines `cr:SegmentationMask` with two ways to describe them:

Segmentation mask as a polygon:

```json
{
  "@type": "cr:Field",
  "@id": "images/annotation/mask",
  "description": "The segmentation mask around annotated object[s].",
  "dataType": ["cr:SegmentationMask", "sc:GeoShape"],
  "source": {
    "fileSet": { "@id": "instancesperson_keypoints_annotations" },
    "extract": { "regex": "w+s(.*)" },
    "format": "X Y"
  }
}
```

Segmentation mask as an image:

```json
{
  "@type": "cr:Field",
  "@id": "images/annotation/mask",
  "description": "The segmentation mask around annotated object[s].",
  "dataType": ["cr:SegmentationMask", "sc:ImageObject"],
  "source": {
    "fileSet": { "@id": "instancesperson_keypoints_annotations" },
    "extract": { "column": "image" }
  }
}
```

- `sc:GeoShape` describes segmentation masks as a sequence of coordinates (polygon).
- `sc:ImageObject` describes segmentation masks as image overlays (with pixel = 0 outside of the mask and pixel = 1 inside the mask).

## Appendix 1: JSON-LD context

```json
  "@context": {
    "@language": "en",
    "@vocab": "https://schema.org/",
    "sc": "https://schema.org/",
    "cr": "http://mlcommons.org/croissant/",
    "rai": "http://mlcommons.org/croissant/RAI/",
    "dct": "http://purl.org/dc/terms/",
    "arrayShape": "cr:arrayShape",
    "citeAs": "cr:citeAs",
    "column": "cr:column",
    "conformsTo": "dct:conformsTo",
    "data": {
      "@id": "cr:data",
      "@type": "@json"
    },
    "dataType": {
      "@id": "cr:dataType",
      "@type": "@vocab"
    },
    "examples": {
      "@id": "cr:examples",
      "@type": "@json"
    },
    "extract": "cr:extract",
    "field": "cr:field",
    "fileProperty": "cr:fileProperty",
    "fileObject": "cr:fileObject",
    "fileSet": "cr:fileSet",
    "format": "cr:format",
    "includes": "cr:includes",
    "isArray": "cr:isArray",
    "isLiveDataset": "cr:isLiveDataset",
    "jsonPath": "cr:jsonPath",
    "key": "cr:key",
    "md5": "cr:md5",
    "parentField": "cr:parentField",
    "path": "cr:path",
    "recordSet": "cr:recordSet",
    "references": "cr:references",
    "regex": "cr:regex",
    "replace": "cr:replace",
    "separator": "cr:separator",
    "source": "cr:source",
    "subField": "cr:subField",
    "transform": "cr:transform"
  }
```<|MERGE_RESOLUTION|>--- conflicted
+++ resolved
@@ -535,11 +535,7 @@
 Croissant datasets are versioned using the `version` property defined in [schema.org](http://schema.org). The recommended versioning scheme to use for datasets is`MAJOR.MINOR.PATCH`, following [Semantic Versioning 2.0.0](https://semver.org/spec/v2.0.0.html). More specifically:
 
 - If the `PATCH` version is incremented, the data remains the same, although it might be serialized differently or is packaged using different file formats.
-<<<<<<< HEAD
 - If the `MINOR` version is incremented, the existing data is the same and can still be retrieved as it: there might be additional data (e.g. new fields, new RecordSet), or even new records in existing RecordSets, as long as the old RecordSets can still be retrieved (eg: the new records are added to a different Split).
-=======
-- If the `MINOR` version is incremented, the existing data is the same and can still be retrieved as is: there might be additional data (e.g. new fields, new RecordSet), or even new records in existing RecordSets, as long as the old recordSets can still be retrieved (eg: the new records are added to a different Split).
->>>>>>> ab3d7695
 - If the `MAJOR` version is incremented, the existing data has been changed (edited, removed or shuffled records across splits), or extended in a way which doesn't allow for easy access to the data as it was at the previous version.
 
 #### Checksums
