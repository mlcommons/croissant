--- conflicted
+++ resolved
@@ -5,7 +5,6 @@
 ## General 
 
 
-<<<<<<< HEAD
 * [Working with data](data-munging.md): How to work with different data formats,
   extract information, apply transformations, parse and format data.
 * [Joining/Flattening](data-joining.md): How to join, flatten, denormalize data
@@ -13,14 +12,6 @@
 * [Semantic types](semantic-types.md): How to use existing semantic types, or
   define new ones.
 * [CKAN integration](ckan.md): How to serve Croissant metadata from a CKAN instance.
-=======
-* Working with data: How to work with different data formats,
-  extract information, apply transformations, parse and format data (WIP).
-* Joining/Flattening: How to join, flatten, denormalize data
-  across structured and unstructured sources (WIP).
-* Semantic types: How to use existing semantic types, or
-  define new ones (WIP).
->>>>>>> 9d5f33a4
 
 ## ML semantics
 
