const { defineConfig } = require("cypress");

module.exports = defineConfig({
<<<<<<< HEAD
  e2e: {
  },
=======
  e2e: {},
>>>>>>> ec5dc76e
});<|MERGE_RESOLUTION|>--- conflicted
+++ resolved
@@ -1,10 +1,5 @@
 const { defineConfig } = require("cypress");
 
 module.exports = defineConfig({
-<<<<<<< HEAD
-  e2e: {
-  },
-=======
   e2e: {},
->>>>>>> ec5dc76e
 });