"""Streamlit session state.

In the future, this could be the serialization format between front and back.
"""

from __future__ import annotations

import dataclasses

import pandas as pd

import mlcroissant as mlc


class CurrentStep:
    """hold all major state variables for the application"""

    start = "start"
    load = "load"
    editor = "editor"


@dataclasses.dataclass
class FileObject:
    """FileObject analogue for editor"""

    name: str | None = None
    description: str | None = None
    content_size: str | None = None
    content_url: str | None = None
    encoding_format: str | None = None
    sha256: str | None = None
    df: str | None = None


@dataclasses.dataclass
class FileSet:
    """FileSet analogue for editor"""

    contained_in: list[str] = dataclasses.field(default_factory=list)
    description: str | None = None
    encoding_format: str | None = ""
    includes: str | None = ""
    name: str = ""


@dataclasses.dataclass
class Field:
    """Field analogue for editor"""

    name: str | None = None
    description: str | None = None
    data_types: str | list[str] | None = None
    source: mlc.nodes.Source | None = None


@dataclasses.dataclass
class RecordSet:
    """Record Set analogue for editor"""

    name: str = ""
    description: str | None = None
    is_enumeration: bool | None = None
    key: str | list[str] | None = None
    fields: list[Field] = dataclasses.field(default_factory=list)


@dataclasses.dataclass
class Metadata:
    """main croissant data object, helper functions exist to load and unload this into the mlcroissant version"""

    name: str = ""
    description: str | None = None
    citation: str | None = None
    license: str | None = ""
    url: str = ""
    distribution: list[FileObject | FileSet] = dataclasses.field(default_factory=list)
    record_sets: list[RecordSet] = dataclasses.field(default_factory=list)

    def __bool__(self):
        return self.name != "" and self.url != ""

    def update_metadata(
        self,
        description: str,
        citation: str,
        license: license,
        url: str = "",
        name: str = "",
    ) -> None:
        self.name = name
        self.description = description
        self.citation = citation
        self.license = license
        self.url = url

    def add_distribution(self, distribution: FileSet | FileObject) -> None:
        self.distribution.append(distribution)

    def update_distribution(self, key: int, distribution: FileSet | FileObject) -> None:
        self.distribution[key] = distribution

    def remove_distribution(self, key: int) -> None:
        del self.distribution[key]

    def add_record_set(self, record_set: RecordSet) -> None:
        self.record_sets.append(record_set)

    def update_record_set(self, key: int, record_set: RecordSet) -> None:
        self.record_sets[key] = record_set

    def remove_record_set(self, key: int) -> None:
        del self.record_sets[key]

    def to_canonical(self) -> mlc.Metadata:
        distribution = []
        for file in self.distribution:
            distribution.append(
                mlc.nodes.FileObject(
                    name=file.name,
                    description=file.description,
                    content_url=file.content_url,
                    encoding_format=file.encoding_format,
                    content_size=file.content_size,
                    sha256=file.sha256,
                )
            )
        record_sets = []
        for record_set in self.record_sets:
            fields = []
            for field in record_set.fields:
                fields.append(
                    mlc.nodes.Field(
                        name=field.name,
                        description=field.description,
                        data_types=field.data_types,
                        source=field.source,
                    )
                )
            record_sets.append(
                mlc.nodes.RecordSet(
                    name=record_set.name,
                    description=record_set.description,
                    key=record_set.key,
                    is_enumeration=record_set.is_enumeration,
                    fields=fields,
                )
            )
        return mlc.nodes.Metadata(
            name=self.name,
            citation=self.citation,
            license=self.license,
            description=self.description,
            url=self.url,
            distribution=distribution,
            record_sets=record_sets,
        )

    @classmethod
    def from_canonical(cls, canonical_metadata: mlc.nodes.Metadata) -> Metadata:
        distribution = []
        for file in canonical_metadata.distribution:
<<<<<<< HEAD
            if isinstance(file, mlc.nodes.FileObject):
                distribution.append(FileObject(
                    name=file.name,
                    description=file.description,
                    content_size=file.content_size,
                    encoding_format=file.encoding_format,
                    content_url=file.content_url,
                    sha256=file.sha256,
                ))
=======
            if isinstance(file, mlc.FileObject):
                distribution.append(
                    FileObject(
                        name=file.name,
                        description=file.description,
                        content_size=file.content_size,
                        encoding_format=file.encoding_format,
                        sha256=file.sha256,
                    )
                )
>>>>>>> f0593413
            else:
                distribution.append(
                    FileSet(
                        name=file.name,
                        description=file.description,
                        encoding_format=file.encoding_format,
                    )
                )
        record_sets = []
        for record_set in canonical_metadata.record_sets:
            fields = []
            for field in record_set.fields:
<<<<<<< HEAD
                fields.append(Field(
                    name=field.name,
                    description=field.description,
                    data_types=field.data_types,
                    source=field.source
                )) 
            record_sets.append(RecordSet(
                name=record_set.name,
                description=record_set.description,
                is_enumeration=record_set.is_enumeration,
                key=record_set.key,
                fields=fields
            ))
=======
                fields.append(
                    Field(
                        name=field.name,
                        description=field.description,
                        data_type=field.data_types,
                    )
                )
            record_sets.append(
                RecordSet(
                    name=record_set.name,
                    description=record_set.description,
                    is_enumeration=record_set.is_enumeration,
                    key=record_set.key,
                    fields=fields,
                )
            )
>>>>>>> f0593413
        return cls(
            name=canonical_metadata.name,
            description=canonical_metadata.description,
            citation=canonical_metadata.citation,
            license=canonical_metadata.license,
            url=canonical_metadata.url,
            distribution=distribution,
            record_sets=record_sets,
        )<|MERGE_RESOLUTION|>--- conflicted
+++ resolved
@@ -160,17 +160,6 @@
     def from_canonical(cls, canonical_metadata: mlc.nodes.Metadata) -> Metadata:
         distribution = []
         for file in canonical_metadata.distribution:
-<<<<<<< HEAD
-            if isinstance(file, mlc.nodes.FileObject):
-                distribution.append(FileObject(
-                    name=file.name,
-                    description=file.description,
-                    content_size=file.content_size,
-                    encoding_format=file.encoding_format,
-                    content_url=file.content_url,
-                    sha256=file.sha256,
-                ))
-=======
             if isinstance(file, mlc.FileObject):
                 distribution.append(
                     FileObject(
@@ -178,10 +167,10 @@
                         description=file.description,
                         content_size=file.content_size,
                         encoding_format=file.encoding_format,
+                        content_url=file.content_url,
                         sha256=file.sha256,
                     )
                 )
->>>>>>> f0593413
             else:
                 distribution.append(
                     FileSet(
@@ -194,26 +183,12 @@
         for record_set in canonical_metadata.record_sets:
             fields = []
             for field in record_set.fields:
-<<<<<<< HEAD
-                fields.append(Field(
-                    name=field.name,
-                    description=field.description,
-                    data_types=field.data_types,
-                    source=field.source
-                )) 
-            record_sets.append(RecordSet(
-                name=record_set.name,
-                description=record_set.description,
-                is_enumeration=record_set.is_enumeration,
-                key=record_set.key,
-                fields=fields
-            ))
-=======
                 fields.append(
                     Field(
                         name=field.name,
                         description=field.description,
                         data_type=field.data_types,
+                        source=field.source,
                     )
                 )
             record_sets.append(
@@ -225,7 +200,6 @@
                     fields=fields,
                 )
             )
->>>>>>> f0593413
         return cls(
             name=canonical_metadata.name,
             description=canonical_metadata.description,
